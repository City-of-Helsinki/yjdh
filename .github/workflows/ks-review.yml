--- conflicted
+++ resolved
@@ -160,16 +160,10 @@
           SERVICE_PORT: ${{ matrix.port }}
           K8S_SECRET_ALLOWED_HOSTS: "*"
           APP_MIGRATE_COMMAND: ${{ matrix.database == true && '/app/.prod/on_deploy.sh' || ''}}
-<<<<<<< HEAD
+          CORS_ALLOWED_ORIGINS: ${{ env.ENVIRONMENT_URL }}
           CSRF_TRUSTED_ORIGINS: ${{ env.ENVIRONMENT_URL }}
           LOGIN_REDIRECT_URL: ${{ env.EMPLOYER_URL }}
           LOGIN_REDIRECT_URL_FAILURE: ${{ env.EMPLOYER_URL }}/login?error=true
-=======
-          CORS_ALLOWED_ORIGINS: ${{ env.FRONTEND_URL }}
-          CSRF_TRUSTED_ORIGINS: ${{ env.FRONTEND_URL }}
-          LOGIN_REDIRECT_URL: ${{ env.FRONTEND_URL }}
-          LOGIN_REDIRECT_URL_FAILURE: ${{ env.FRONTEND_URL }}/login?error=true
->>>>>>> a2c1ee56
 
       - name: Deploy Cronjobs
         if: matrix.database
