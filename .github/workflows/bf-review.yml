--- conflicted
+++ resolved
@@ -42,14 +42,9 @@
   HANDLER_URL: https://helsinkibenefit-bf-hndl-${{ github.event.pull_request.number }}.${{ secrets.BASE_DOMAIN_STAGING }}
   NEXT_PUBLIC_BACKEND_URL: https://helsinkibenefit-bf-bknd-${{ github.event.pull_request.number }}.${{ secrets.BASE_DOMAIN_STAGING }}
   NEXT_PUBLIC_MOCK_FLAG: 1
-<<<<<<< HEAD
   MOCK_FLAG: 1
   DISABLE_AUTHENTICATION: 1
   CORS_ALLOW_ALL_ORIGINS: 1
-=======
-  APPLICANT_URL: https://helsinkibenefit-bf-appl-${{ github.event.pull_request.number }}.${{ secrets.BASE_DOMAIN_STAGING }}
-
->>>>>>> 905a9642
 jobs:
   build:
     # No building for dependabot PRs
@@ -197,12 +192,9 @@
           SERVICE_PORT: ${{ matrix.port }}
           K8S_SECRET_ALLOWED_HOSTS: "*"
           APP_MIGRATE_COMMAND: ${{ matrix.database == 'true' && '/app/.prod/on_deploy.sh' || ''}}
-<<<<<<< HEAD
           CORS_ALLOWED_ORIGINS: ${{ env.ENVIRONMENT_URL }}
           CSRF_TRUSTED_ORIGINS: ${{ env.ENVIRONMENT_URL }}
-=======
           LOGOUT_REDIRECT_URL: ${{ env.APPLICANT_URL }}/login?logout=true
->>>>>>> 905a9642
       - name: Create PR comment for helsinkibenefit-V${{ matrix.service }}
         uses: marocchino/sticky-pull-request-comment@v2
         with:
