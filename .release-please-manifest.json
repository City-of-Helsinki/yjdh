--- conflicted
+++ resolved
@@ -2,13 +2,8 @@
   "backend/benefit": "1.1.0",
   "backend/kesaseteli": "1.2.0",
   "backend/tet": "1.0.0",
-<<<<<<< HEAD
   "frontend/benefit/applicant": "2.0.0",
-  "frontend/benefit/handler": "1.0.0",
-=======
-  "frontend/benefit/applicant": "1.0.0",
   "frontend/benefit/handler": "1.1.0",
->>>>>>> c86d24c8
   "frontend/kesaseteli/employer": "1.1.0",
   "frontend/kesaseteli/handler": "1.0.0",
   "frontend/kesaseteli/youth": "1.0.0",
