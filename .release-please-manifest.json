--- conflicted
+++ resolved
@@ -2,13 +2,8 @@
   "backend/benefit": "1.8.0",
   "backend/kesaseteli": "1.8.0",
   "backend/tet": "1.3.0",
-<<<<<<< HEAD
-  "frontend/benefit/handler": "3.2.0",
+  "frontend/benefit/handler": "3.3.0",
   "frontend/benefit/applicant": "3.8.0",
-=======
-  "frontend/benefit/handler": "3.3.0",
-  "frontend/benefit/applicant": "3.7.0",
->>>>>>> d55a80cc
   "frontend/kesaseteli/employer": "1.3.0",
   "frontend/kesaseteli/handler": "1.2.0",
   "frontend/kesaseteli/youth": "1.3.0",
