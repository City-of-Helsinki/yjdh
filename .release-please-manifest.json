{
  "backend/benefit": "2.1.0",
  "backend/kesaseteli": "1.9.0",
  "backend/tet": "1.3.0",
<<<<<<< HEAD
  "frontend/benefit/handler": "4.1.0",
  "frontend/benefit/applicant": "3.11.0",
=======
  "frontend/benefit/handler": "4.0.0",
  "frontend/benefit/applicant": "3.12.0",
>>>>>>> 31fc2e98
  "frontend/kesaseteli/employer": "1.3.0",
  "frontend/kesaseteli/handler": "1.3.0",
  "frontend/kesaseteli/youth": "1.3.0",
  "frontend/tet/admin": "1.1.0",
  "frontend/tet/youth": "1.1.0"
}<|MERGE_RESOLUTION|>--- conflicted
+++ resolved
@@ -2,13 +2,8 @@
   "backend/benefit": "2.1.0",
   "backend/kesaseteli": "1.9.0",
   "backend/tet": "1.3.0",
-<<<<<<< HEAD
   "frontend/benefit/handler": "4.1.0",
-  "frontend/benefit/applicant": "3.11.0",
-=======
-  "frontend/benefit/handler": "4.0.0",
   "frontend/benefit/applicant": "3.12.0",
->>>>>>> 31fc2e98
   "frontend/kesaseteli/employer": "1.3.0",
   "frontend/kesaseteli/handler": "1.3.0",
   "frontend/kesaseteli/youth": "1.3.0",
