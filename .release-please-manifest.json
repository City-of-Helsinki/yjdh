--- conflicted
+++ resolved
@@ -2,13 +2,8 @@
   "backend/benefit": "2.5.0",
   "backend/kesaseteli": "1.10.1",
   "backend/tet": "1.3.1",
-<<<<<<< HEAD
-  "frontend/benefit/handler": "4.4.0",
+  "frontend/benefit/handler": "4.5.0",
   "frontend/benefit/applicant": "3.14.2",
-=======
-  "frontend/benefit/handler": "4.5.0",
-  "frontend/benefit/applicant": "3.14.1",
->>>>>>> 7c8f504c
   "frontend/kesaseteli/employer": "1.4.0",
   "frontend/kesaseteli/handler": "1.3.1",
   "frontend/kesaseteli/youth": "1.4.0",
