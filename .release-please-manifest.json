--- conflicted
+++ resolved
@@ -2,13 +2,8 @@
   "backend/benefit": "1.5.1",
   "backend/kesaseteli": "1.3.0",
   "backend/tet": "1.2.0",
-<<<<<<< HEAD
-  "frontend/benefit/applicant": "3.4.0",
+  "frontend/benefit/applicant": "3.5.0",
   "frontend/benefit/handler": "3.0.0",
-=======
-  "frontend/benefit/applicant": "3.5.0",
-  "frontend/benefit/handler": "2.2.1",
->>>>>>> 453ecd98
   "frontend/kesaseteli/employer": "1.1.1",
   "frontend/kesaseteli/handler": "1.1.0",
   "frontend/kesaseteli/youth": "1.1.0",
