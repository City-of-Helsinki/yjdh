--- conflicted
+++ resolved
@@ -1,6 +1,5 @@
 import { IconArrowLeft, IconLocation } from 'hds-react';
 import Image from 'next/image';
-import { useRouter } from 'next/router';
 import { useTranslation } from 'next-i18next';
 import React from 'react';
 import Container from 'tet-shared/components/container/Container';
@@ -26,35 +25,12 @@
   onReturnClick?: () => void;
 };
 
-<<<<<<< HEAD
-const keywordList = (list: OptionType[], color: string): JSX.Element => (
-  <>
-    {list.map((keyword: OptionType) => (
-      <li>
-        <Tag
-          theme={{
-            '--tag-background': `var(--color-${color})`,
-            '--tag-color': 'var(--color-black-90)',
-            '--tag-focus-outline-color': 'var(--color-black-90)',
-          }}
-        >
-          {keyword.name}
-        </Tag>
-      </li>
-    ))}
-  </>
-);
-
 const PostingHero: React.FC<Props> = ({
   posting,
   showBackButton = false,
   onReturnClick,
 }) => {
-=======
-const PostingHero: React.FC<Props> = ({ posting, showBackButton = false }) => {
->>>>>>> 1418c1bf
   const { t } = useTranslation();
-  const router = useRouter();
   const date = `${posting.start_date} - ${posting.end_date ?? ''}`;
   const street_address = posting?.location?.street_address
     ? `, ${posting.location.street_address}`
