--- conflicted
+++ resolved
@@ -29,11 +29,7 @@
   image_url: string;
   image_id: string;
   photographer_name: string;
-<<<<<<< HEAD
-}
-=======
 };
->>>>>>> bf99100b
 
 const useEventPostingTransformation = (): Transformations => {
   const locale = useLocale();
@@ -59,19 +55,6 @@
    *
    * @param event
    */
-<<<<<<< HEAD
-   // eslint-disable-next-line sonarjs/cognitive-complexity
-   const eventToTetPosting = (event: TetEvent): TetPosting => {
-    const parsedSpots = parseInt(event.custom_data?.spots || '', 10);
-    const spots = parsedSpots >= 0 ? parsedSpots : 1;
-
-    const imageFields: ImageFields | null = (event.images && event.images.length > 0) ?
-    {
-      image_url: event.images[0].url,
-      image_id: event.images[0]['@id'],
-      photographer_name: event.images[0].photographer_name,
-    } : null;
-=======
   // eslint-disable-next-line sonarjs/cognitive-complexity
   const eventToTetPosting = (event: TetEvent): TetPosting => {
     const parsedSpots = parseInt(event.custom_data?.spots || '', 10);
@@ -85,7 +68,6 @@
             photographer_name: event.images[0].photographer_name,
           }
         : null;
->>>>>>> bf99100b
 
     return {
       id: event.id,
