--- conflicted
+++ resolved
@@ -121,13 +121,10 @@
       publication_status: 'public',
       event_status: 'EventScheduled',
       in_language: [{ '@id': faker.internet.url() }],
-<<<<<<< HEAD
       images: [],
-=======
       provider: {
         fi: 'Helsingin kaupunki',
       },
->>>>>>> 8e59b81e
     },
     overrides
   );
