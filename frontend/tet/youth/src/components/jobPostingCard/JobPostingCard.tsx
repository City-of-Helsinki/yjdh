--- conflicted
+++ resolved
@@ -73,11 +73,7 @@
               backgroundColor: `${theme.colors.black60}`,
               borderColor: `${theme.colors.black60}`,
             }}
-<<<<<<< HEAD
-=======
             role="link"
-            onClick={readMoreHandler}
->>>>>>> be2e6e6e
             size="small"
             type="button"
             onClick={readMoreHandler}
