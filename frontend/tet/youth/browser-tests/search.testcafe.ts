--- conflicted
+++ resolved
@@ -53,15 +53,9 @@
   const end = faker.date.soon(100, start);
   const startDate = formatDate(start);
   const endDate = formatDate(end);
-<<<<<<< HEAD
   // Should find working method https://linkedevents-api-dev.agw.arodevtest.hel.fi/v1/keyword/tet:2/
-  const workMethodText = 'varjosta';
-  const languageText = 'suomeksi'; // Should find Finnish language
-=======
-  // Should find working method https://linkedevents-api.dev.hel.ninja/linkedevents-dev/v1/keyword/tet:2/
   const workMethodText = 'Varjostus';
   const languageText = 'Suomi';
->>>>>>> 34e33414
   const searchTerm = faker.lorem.word();
 
   await frontpage.fillSearch(searchTerm);
