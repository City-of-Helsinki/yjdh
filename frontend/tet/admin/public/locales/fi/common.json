{
  "appName": "TET-paikat",
  "header": {
    "loginLabel": "Kirjaudu palveluun",
    "logoutLabel": "Kirjaudu ulos",
    "userAriaLabelPrefix": "Käyttäjä:",
    "linkSkipToContent": "Siirry sisältöön",
    "menuToggleAriaLabel": "Valikko"
  },
  "errorPage": {
    "title": "Tapahtui odottamaton virhe",
    "message": "Jokin meni pieleen. Sivun uudelleenlataaminen saattaa auttaa.",
    "retry": "Lataa sivu uudelleen",
    "logout": "Kirjaudu ulos"
  },
  "404Page": {
    "pageNotFoundLabel": "Sivua ei löytynyt",
    "pageNotFoundContent": "Voi ei, jokin meni nyt valitettavasti vikaan. Kokeile mennä <lnk>tästä</lnk> takaisin etusivulle."
  },
  "loginPage": {
    "logoutMessageLabel": "Olet kirjautunut ulos",
    "errorLabel": "Tapahtui tuntematon virhe. Kirjaudu uudelleen sisään",
    "sessionExpiredLabel": "Käyttäjäsessio vanhentui. Kirjaudu uudelleen sisään",
    "infoLabel": "Tietoa työnantajan edustajien henkilötietojen käsittelystä",
    "logoutInfoContent": "Sinut on kirjattu ulos. Jos haluat jatkaa asiointia palvelussa, kirjaudu uudelleen sisään klikkaamalla alla olevasta painikkeesta.",
    "infoContent": {
      "listHeading": "TET-paikkailmoituksen tekemistä varter Helsingin kaupunki käsittelee seuraavia tarpeellisia tietoja:",
      "bullet1": "Hakemuksen täyttäjän nimi (haetaan suomi.fi:stä tunnistautumisen yhteydessä)",
      "bullet2": "Nimeämänne yhteyshenkilön nimi, puhelinnumero ja sähköpostiosoite (syötetään asiointipalveluun)",
      "bullet3": "Työnantajaorganisaation nimi, Y-tunnus ja osoite (syötetään asiointipalveluun)",
      "moreInfo": "Lisätietoja henkilötietojen käsittelystä (mm. oikeusperusteet ja säilytysajat) TET-paikkojen ilmoituspalvelussa löydät <a>opintohallintorekisteristä</a>",
      "registerRights1": "Rekisteröidyllä on oikeuksia liittyen henkilötietoihin ja niiden käsittelyyn Helsingin kaupungilla.",
      "registerRights2": "Rekisteröity voi muun muassa tarkistaa mitä tietoja hänestä on kerätty. Lisätietoja oikeuksista ja niiden toteuttamisesta <a>Helsingin kaupungin tietosuojasivulla</a>."
    }
  },
	"dialog": {
		"cancel": "Peruuta"
	},
  "application": {
    "jobPostings": {
      "title": "TET-paikkailmoitukset",
      "noPostingsFound": "Sinulla ei ole vielä yhtään TET-paikkaa.",
      "addNewPosting": "Lisää uusi harjoittelupaikka",
			"publishedPostings": "Työharjoittelupaikat",
			"draftPostings": "Keskeneräiset ilmoitukset",
			"openSpots_one": "{{count}} TET-paikka",
			"openSpots_other": "{{count}} TET-paikkaa",
			"published": "Julkaistu",
			"notPublished": "Ei julkaistu",
			"total": "kpl",
			"menu": {
				"publishNow": "Julkaise nyt",
				"edit": "Muokkaa",
				"copy": "Tee kopio",
				"delete": "Poista"
			}
    }
  },
  "editor": {
    "newTitle": "Uusi TET-paikka",
    "editTitle": "Muokkaa TET-paikkaa",
    "saveDraft": "Tallenna julkaisematta",
    "deletePosting": "Poista ilmoitus",
    "preview": "Siirry esikatseluun",
    "publish": "Julkaise",
    "notificationTitle": "Täytä puuttuvat tai virheelliset tiedot",
    "employerInfo": {
      "header": "Työpaikan tiedot",
      "addressNeededLabel": "Työharjoittelu suoritetaan eri osoitteessa",
      "departmentLabel": "Toimipiste tai osasto",
			"address": "Osoite",
			"streetAddress": "Katuosoite"
    },
    "posting": {
      "header": "Työharjoittelupaikan tiedot",
      "title": "Tehtävänimike",
      "description": "Vapaa kuvaus työharjoittelupaikasta / -tehtävästä",
      "workHoursNotice": "Työaika on aina sama 30h per viikko.",
      "startDateLabel": "Alkaen",
      "endDateLabel": "Päättyen",
      "spotsLabel": "Työharjoittelupaikkoja",
			"contactFirstName": "Etunimi",
			"contactLastName": "Sukunimi",
			"contactPhone": "Puhelin",
			"contactEmail": "Sähköposti",
			"contactLanguage": "Asiointikieli",
			"contactLanguageFi": "Suomi",
			"contactLanguageSv": "Ruotsi",
			"contactLanguageEn": "Englanti",
			"validation": {
				"required": "Tieto vaaditaan",
				"email": "Syötä sähköposti oikeassa muodossa",
				"max": "Maksimimerkkimäärä ylittyy",
				"phone": "Syötä oikeassa muodossa",
				"name": "Syötä nimi sallitussa muodossa"
			}
    },
		"classification": {
			"classifications": "Luokittelut",
			"workMethod": "Työtapa",
			"workFeature": "Työn ominaisuudet",
			"keywords": "Avainsanat",
			"search": "Hae"
  	},
    "combobox": {
      "toggleButtonAriaLabel": "Näytä/piilota vaihtoehdot",
      "clearButtonAriaLabel": "Tyhjennä valinnat",
      "selectedItemRemoveButtonAriaLabel": "Poista valinta"
    }
  },
  "footer": {
    "copyrightText": "Helsingin kaupunki",
    "allRightsReservedText": "Kaikki oikeudet pidätetään",
    "accessibilityStatement": "Saavutettavuusseloste",
    "accessibilityStatementLink": "https://www.hel.fi/helsinki/fi/kaupunki-ja-hallinto/tietoa-helsingista/tietoa-hel-fista/saavutettavuus/saavutettavuusselosteet",
    "privacyPolicy": "Rekisteriseloste",
    "privacyPolicyLink": "https://www.hel.fi/static/liitteet-2019/Kaupunginkanslia/Rekisteriselosteet/Kasko/Perusopetuksen opintohallinnon rekisteri.pdf",
    "feedback": "Anna palautetta",
    "feedbackLink": "https://www.hel.fi/helsinki/fi/kaupunki-ja-hallinto/osallistu-ja-vaikuta/palaute"
  },
  "languages": {
    "fi": "Suomeksi",
    "sv": "På svenska",
    "en": "In English"
  },
  "termsAndConditionsLink": "https://kesaseteli.fi/etusivu/tyonantajalle/",
  "error": {
    "generic": {
      "label": "Tapahtui tuntematon virhe",
      "text": " Yritä myöhemmin uudelleen"
    },
    "attachments": {
      "title": "Tiedoston latauksessa tapahtui virhe",
      "tooBig": "Tiedosto on liian iso",
      "fileType": "Tiedoston tyyppi ei ole sallittu."
    }
  },
  "upload": {
    "isUploading": "Lähetetään...",
    "errorTitle": "Lähetys epäonnistui",
    "errorMessage": "Jotain meni pieleen. Yritä myöhemmin uudelleen."
  },
  "delete": {
		"deletePosting": "Poista TET-paikka",
		"confirmation": "Haluatko varmasti poistaa TET-paikan {{posting}}?",
<<<<<<< HEAD
		"successTitle": "TETP-paikka poistettiin",
=======
		"successTitle": "TET-paikka poistettiin",
>>>>>>> 5a502bfc
    "errorTitle": "Poistaminen epäonnistui",
    "errorMessage": "Jotain meni pieleen. Yritä myöhemmin uudelleen."
  },
  "publish": {
		"publishPosting": "Julkaise TET-paikka",
		"confirmation": "Haluatko varmasti julkaista TET-paikan {{posting}}?",
		"successTitle": "TET-paikka julkaistiin",
    "errorTitle": "Julkaiseminen epäonnistui",
    "errorMessage": "Jotain meni pieleen. Yritä myöhemmin uudelleen."
  },
  "applications": {
    "sections": {
      "attachments": {
        "types": {
          "employment_contract": {
            "title": "Työsopimus",
            "message": ""
          },
          "payslip": {
            "title": "Palkkatodistus",
            "message": ""
          }
        },
        "add": "Liitä tiedosto",
        "remove": "Poista tiedosto"
      }
    }
  }
}<|MERGE_RESOLUTION|>--- conflicted
+++ resolved
@@ -143,11 +143,7 @@
   "delete": {
 		"deletePosting": "Poista TET-paikka",
 		"confirmation": "Haluatko varmasti poistaa TET-paikan {{posting}}?",
-<<<<<<< HEAD
-		"successTitle": "TETP-paikka poistettiin",
-=======
 		"successTitle": "TET-paikka poistettiin",
->>>>>>> 5a502bfc
     "errorTitle": "Poistaminen epäonnistui",
     "errorMessage": "Jotain meni pieleen. Yritä myöhemmin uudelleen."
   },
