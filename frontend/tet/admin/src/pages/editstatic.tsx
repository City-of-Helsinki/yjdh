--- conflicted
+++ resolved
@@ -1,19 +1,16 @@
 import React from 'react';
-import { GetStaticProps, GetStaticPaths, NextPage } from 'next';
+import { GetStaticProps, NextPage } from 'next';
 import getServerSideTranslations from 'shared/i18n/get-server-side-translations';
 import { useTranslation } from 'next-i18next';
 import { useRouter } from 'next/router';
 import EditById from 'tet/admin/components/editor/EditById';
-<<<<<<< HEAD
 import { BackendEndpoint } from 'tet/admin/backend-api/backend-api';
 import { TetEvent } from 'tet/admin/types/linkedevents';
 import PageLoadingSpinner from 'shared/components/pages/PageLoadingSpinner';
 import { eventToTetPosting } from 'tet/admin/backend-api/transformations';
 import { useQuery } from 'react-query';
 import PageNotFound from 'shared/components/pages/PageNotFound';
-=======
 import withAuth from 'shared/components/hocs/withAuth';
->>>>>>> e56f069b
 
 const EditStaticPage: NextPage = () => {
   const { t } = useTranslation();
