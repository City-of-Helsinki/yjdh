--- conflicted
+++ resolved
@@ -108,12 +108,6 @@
         <$Notification label={t(notificationLabelKey)} type={notificationType} size="large">
           {notificationContent}
         </$Notification>
-<<<<<<< HEAD
-        <Button theme="coat" iconLeft={<IconSignin />} onClick={login}>
-          {t(`common:header.loginLabel`)}
-        </Button>
-=======
->>>>>>> 32575527
       </Container>
     </>
   );
