import 'react-toastify/dist/ReactToastify.css';

// import AuthProvider from 'tet/admin/auth/AuthProvider';
import Footer from 'tet/admin/components/footer/Footer';
import Header from 'tet/admin/components/header/Header';
import { getBackendDomain } from 'tet/admin/backend-api/backend-api';
import createQueryClient from 'tet/admin/query-client/create-query-client';
import { AppProps } from 'next/app';
import { appWithTranslation } from 'next-i18next';
import React from 'react';
import { QueryClientProvider } from 'react-query';
import BackendAPIProvider from 'shared/backend-api/BackendAPIProvider';
import BaseApp from 'shared/components/app/BaseApp';
<<<<<<< HEAD
import PreviewContextProvider from 'tet/admin/store/PreviewContext';
=======
import { DialogContextProvider } from 'tet/admin/store/DialogContext';
import Portal from 'tet/admin/components/base/Portal';
import ConfirmDialog from 'tet/admin/components/base/ConfirmDialog';
>>>>>>> aa427c2b

const App: React.FC<AppProps> = (appProps) => (
  <BackendAPIProvider baseURL={getBackendDomain()}>
    <QueryClientProvider client={createQueryClient()}>
<<<<<<< HEAD
      <PreviewContextProvider>
        <BaseApp header={<Header />} footer={<Footer />} {...appProps} />
      </PreviewContextProvider>
=======
      <DialogContextProvider>
        <BaseApp header={<Header />} footer={<Footer />} {...appProps} />
        <Portal>
          <ConfirmDialog />
        </Portal>
      </DialogContextProvider>
>>>>>>> aa427c2b
    </QueryClientProvider>
  </BackendAPIProvider>
);

export default appWithTranslation(App);<|MERGE_RESOLUTION|>--- conflicted
+++ resolved
@@ -11,29 +11,22 @@
 import { QueryClientProvider } from 'react-query';
 import BackendAPIProvider from 'shared/backend-api/BackendAPIProvider';
 import BaseApp from 'shared/components/app/BaseApp';
-<<<<<<< HEAD
 import PreviewContextProvider from 'tet/admin/store/PreviewContext';
-=======
 import { DialogContextProvider } from 'tet/admin/store/DialogContext';
 import Portal from 'tet/admin/components/base/Portal';
 import ConfirmDialog from 'tet/admin/components/base/ConfirmDialog';
->>>>>>> aa427c2b
 
 const App: React.FC<AppProps> = (appProps) => (
   <BackendAPIProvider baseURL={getBackendDomain()}>
     <QueryClientProvider client={createQueryClient()}>
-<<<<<<< HEAD
-      <PreviewContextProvider>
-        <BaseApp header={<Header />} footer={<Footer />} {...appProps} />
-      </PreviewContextProvider>
-=======
       <DialogContextProvider>
-        <BaseApp header={<Header />} footer={<Footer />} {...appProps} />
-        <Portal>
-          <ConfirmDialog />
-        </Portal>
+        <PreviewContextProvider>
+          <BaseApp header={<Header />} footer={<Footer />} {...appProps} />
+          <Portal>
+            <ConfirmDialog />
+          </Portal>
+        </PreviewContextProvider>
       </DialogContextProvider>
->>>>>>> aa427c2b
     </QueryClientProvider>
   </BackendAPIProvider>
 );
