--- conflicted
+++ resolved
@@ -32,12 +32,9 @@
   if (data) {
     const posting = eventToTetPosting(data);
     delete posting.id;
-<<<<<<< HEAD
+    posting.date_published = null;
+
     return <EditById title={t('common:editor.copyTitle')} data={posting} />;
-=======
-    posting.date_published = null;
-    return <EditById title={t('common:editor.copyTitle')} data={posting} allowDelete={false} />;
->>>>>>> c937aad9
   } else {
     return <PageNotFound />;
   }
