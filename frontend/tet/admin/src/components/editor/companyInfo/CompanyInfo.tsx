import React from 'react';
import FormSection from 'shared/components/forms/section/FormSection';
import { $Grid, $GridCell } from 'shared/components/forms/section/FormSection.sc';
import { useTranslation } from 'next-i18next';
import { useTheme } from 'styled-components';
import { useQuery } from 'react-query';
import { getAddressList } from 'tet-shared/backend-api/linked-events-api';
import debounce from 'lodash/debounce';
import TextInput from 'tet/admin/components/editor/TextInput';
import useValidationRules from 'tet/admin/hooks/translation/useValidationRules';
import { LocationType, OptionType } from 'tet-shared/types/classification';
import ComboboxSingleSelect from 'tet/admin/components/editor/ComboboxSingleSelect';
import TetPosting from 'tet-shared/types/tetposting';
import useEventPostingTransformation from 'tet-shared/hooks/backend/useEventPostingTransformation';

const CompanyInfo: React.FC = () => {
  const { t } = useTranslation();
  const theme = useTheme();
  const [addressSearch, setAddressSearch] = React.useState('');
  const { name } = useValidationRules();
  const { getLocalizedString } = useEventPostingTransformation();

  const keywordsResults = useQuery(['keywords', addressSearch], () => getAddressList(addressSearch));

  const keywords: LocationType[] = React.useMemo(() => {
    return keywordsResults.data
      ? keywordsResults.data.map(
          (keyword) =>
            ({
              name: getLocalizedString(keyword.name),
              label: `${getLocalizedString(keyword.name)}, ${getLocalizedString(keyword.street_address)}, ${
                keyword.postal_code ?? ''
              }`,
              value: keyword['@id'],
              street_address: getLocalizedString(keyword.street_address),
              postal_code: keyword.postal_code ?? '',
<<<<<<< HEAD
              city: getLocalizedString(keyword.address_locality, locale),
              position: keyword.position,
=======
              city: getLocalizedString(keyword.address_locality),
>>>>>>> a5b99d04
            } as LocationType),
        )
      : [];
  }, [keywordsResults]);

  const filterSetter = React.useCallback(
    debounce((search) => setAddressSearch(search), 500),
    [],
  );

  const addressFilterHandler = (options: OptionType[], search: string): OptionType[] => {
    filterSetter(search);
    return options;
  };

  return (
    <FormSection header={t('common:editor.employerInfo.header')}>
      <$GridCell
        as={$Grid}
        $colSpan={12}
        css={`
          row-gap: ${theme.spacing.xl};
        `}
      >
        <$GridCell as={$Grid} $colSpan={12}>
          <$GridCell $colSpan={6}>
            <TextInput
              id="org_name"
              label={t('common:editor.employerInfo.departmentLabel')}
              placeholder={t('common:editor.employerInfo.departmentLabel')}
              registerOptions={name}
            />
          </$GridCell>
          <$GridCell $colSpan={6}>
            <ComboboxSingleSelect<TetPosting, LocationType>
              id="location"
              required={true}
              label={t('common:editor.employerInfo.address')}
              placeholder={t('common:editor.employerInfo.streetAddress')}
              options={keywords}
              optionLabelField={'label'}
              filter={addressFilterHandler}
              validation={{ required: { value: true, message: t('common:editor.posting.validation.required') } }}
            ></ComboboxSingleSelect>
          </$GridCell>
        </$GridCell>
      </$GridCell>
    </FormSection>
  );
};

export default CompanyInfo;<|MERGE_RESOLUTION|>--- conflicted
+++ resolved
@@ -34,12 +34,8 @@
               value: keyword['@id'],
               street_address: getLocalizedString(keyword.street_address),
               postal_code: keyword.postal_code ?? '',
-<<<<<<< HEAD
-              city: getLocalizedString(keyword.address_locality, locale),
               position: keyword.position,
-=======
               city: getLocalizedString(keyword.address_locality),
->>>>>>> a5b99d04
             } as LocationType),
         )
       : [];
