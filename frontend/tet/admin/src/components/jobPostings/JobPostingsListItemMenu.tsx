--- conflicted
+++ resolved
@@ -41,19 +41,14 @@
     });
   };
 
-<<<<<<< HEAD
   const copyPostingHandler = (): void => {
     void router.push({
       pathname: '/copystatic',
-      query: { id: postingId },
+      query: { id: posting.id },
     });
   };
 
-  const deletePostingHandler = (): void => {
-=======
   const deletePostingHandler = async () => {
->>>>>>> aa427c2b
-    //TODO
     await showConfirm();
   };
   const showConfirm = async () => {
