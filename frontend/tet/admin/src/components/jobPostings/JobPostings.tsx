--- conflicted
+++ resolved
@@ -10,14 +10,9 @@
 import { useRouter } from 'next/router';
 import TetPosting, { TetPostings } from 'tet-shared/types/tetposting';
 import JobPostingsList from 'tet/admin/components/jobPostings/JobPostingsList';
-<<<<<<< HEAD
-import { TetEvent, TetEvents } from 'tet/admin/types/linkedevents';
-import { eventsToTetPostings } from 'tet/admin/backend-api/transformations';
+import { TetEvent, TetEvents } from 'tet-shared/types/linkedevents';
 import theme from 'shared/styles/theme';
-=======
-import { TetEvent, TetEvents } from 'tet-shared/types/linkedevents';
 import { eventsToTetPostings } from 'tet-shared/backend-api/transformations';
->>>>>>> b6c79b8b
 
 const JobPostings: React.FC = () => {
   const { t } = useTranslation();
