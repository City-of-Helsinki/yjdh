--- conflicted
+++ resolved
@@ -1,9 +1,5 @@
-<<<<<<< HEAD
-import { OptionType } from 'tet/admin/types/classification';
+import { OptionType, LocationType } from 'tet/admin/types/classification';
 import { OptionType as DropdownOptionType } from 'tet/admin/components/editor/Dropdown';
-=======
-import { OptionType, LocationType } from 'tet/admin/types/classification';
->>>>>>> 83e1a26f
 
 type TetPosting = {
   id?: string;
@@ -21,14 +17,9 @@
   contact_phone: string;
   date_published: string | null;
   keywords: OptionType[];
-<<<<<<< HEAD
-  keywords_working_methods: string[];
-  keywords_attributes: string[];
-  languages: DropdownOptionType[];
-=======
   keywords_working_methods: OptionType[];
   keywords_attributes: OptionType[];
->>>>>>> 83e1a26f
+  languages: DropdownOptionType[];
 };
 
 export type TetPostings = {
