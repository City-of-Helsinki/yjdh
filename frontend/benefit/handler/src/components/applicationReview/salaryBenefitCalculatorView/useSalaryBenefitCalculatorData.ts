--- conflicted
+++ resolved
@@ -33,15 +33,11 @@
   stateAidMaxPercentageOptions: OptionType[];
   getStateAidMaxPercentageSelectValue: () => OptionType | undefined;
   paySubsidyPercentageOptions: OptionType[];
-<<<<<<< HEAD
-  getPaySubsidyPercentageSelectValue: () => OptionType | undefined;
   isManualCalculator: boolean;
   changeCalculatorMode: () => void;
-=======
   getPaySubsidyPercentageSelectValue: (
     percent: number
   ) => OptionType | undefined;
->>>>>>> 17e60d53
 };
 
 const useSalaryBenefitCalculatorData = (
@@ -72,25 +68,13 @@
         application?.calculation?.stateAidMaxPercentage,
       [CALCULATION_SALARY_KEYS.VACATION_MONEY]:
         application?.calculation?.vacationMoney,
-<<<<<<< HEAD
-      [CALCULATION_SALARY_KEYS.PAY_SUBSIDY_PERCENT]: application?.paySubsidies
-        ? application?.paySubsidies[0].paySubsidyPercent
-        : 0,
-      [CALCULATION_SALARY_KEYS.PAY_SUBSIDY_START_DATE]: convertToUIDateFormat(
-        application?.paySubsidies ? application?.paySubsidies[0].startDate : ''
-      ),
-      [CALCULATION_SALARY_KEYS.PAY_SUBSIDY_END_DATE]: convertToUIDateFormat(
-        application?.paySubsidies ? application?.paySubsidies[0].endDate : ''
-      ),
       [CALCULATION_SALARY_KEYS.OVERRIDE_MONTHLY_BENEFIT_AMOUNT]:
         application?.calculation?.overrideMonthlyBenefitAmount,
       [CALCULATION_SALARY_KEYS.OVERRIDE_MONTHLY_BENEFIT_AMOUNT_COMMENT]:
         application?.calculation?.overrideMonthlyBenefitAmountComment,
-=======
       [CALCULATION_SALARY_KEYS.PAY_SUBSIDIES]: application?.paySubsidies
         ? application?.paySubsidies
         : [],
->>>>>>> 17e60d53
     },
     validationSchema: getValidationSchema(),
     validateOnChange: true,
