--- conflicted
+++ resolved
@@ -219,7 +219,6 @@
         "label": "Palkkatukiprosentti",
         "placeholder": "Palkkatukiprosentti"
       },
-<<<<<<< HEAD
       "overrideMonthlyBenefitAmount": {
         "label": "Helsinki-lisää €/kk",
         "placeholder": "Helsinki-lisää €/kk"
@@ -227,12 +226,10 @@
       "overrideMonthlyBenefitAmountComment": {
         "label": "Perustelu",
         "placeholder": "Perustelu"
-=======
-
+      },
       "workTimePercent": {
         "label": "Työaika %",
         "placeholder": "Työaika %"
->>>>>>> 17e60d53
       }
     },
     "notifications": {
