--- conflicted
+++ resolved
@@ -170,8 +170,15 @@
       "reset": "Palauta arvot",
       "tableRowHeader": "Helsinki-lisä / kk",
       "tableRowValue": "{{amount}} €",
-<<<<<<< HEAD
-      "tableTotalHeader": "Helsinki-lisä yhteensä"
+      "tableTotalHeader": "Helsinki-lisä yhteensä",
+      "calculate": "Laske",
+      "fields": {
+        "startDate": {
+          "label": "Alkaen",
+          "placeholder": "Alkaen"
+        },
+        "endDate": { "label": "Päättyen", "placeholder": "Päättyen" }
+      }
     },
     "salary": {
       "header": "Palkan Helsinki-lisää haettu ajalle",
@@ -192,17 +199,6 @@
       "tableRowValue": "{{amount}} €",
       "tableTotalHeader": "Helsinki-lisä yhteensä",
       "manualInput": "Manuaalinen syöttö"
-=======
-      "tableTotalHeader": "Helsinki-lisä yhteensä",
-      "calculate": "Laske",
-      "fields": {
-        "startDate": {
-          "label": "Alkaen",
-          "placeholder": "Alkaen"
-        },
-        "endDate": { "label": "Päättyen", "placeholder": "Päättyen" }
-      }
->>>>>>> f43a6246
     }
   },
   "organizationTypes": {
