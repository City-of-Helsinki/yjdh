import { ApplicationTempData } from 'benefit/applicant//types/application';
import React from 'react';

import ApplicationContext from './ApplicationContext';

const ApplicationProvider = <P,>({
  children,
}: React.PropsWithChildren<P>): JSX.Element => {
  const [applicationTempData, setApplicationTempData] =
    React.useState<ApplicationTempData>({
      id: '',
      deMinimisAids: [],
<<<<<<< HEAD
      currentStep: 1,
=======
>>>>>>> f0d4798e
    });

  return (
    <ApplicationContext.Provider
      value={{
        applicationTempData,
        isLoading: true,
        setApplicationTempData,
      }}
    >
      {children}
    </ApplicationContext.Provider>
  );
};

export default ApplicationProvider;<|MERGE_RESOLUTION|>--- conflicted
+++ resolved
@@ -10,10 +10,6 @@
     React.useState<ApplicationTempData>({
       id: '',
       deMinimisAids: [],
-<<<<<<< HEAD
-      currentStep: 1,
-=======
->>>>>>> f0d4798e
     });
 
   return (
