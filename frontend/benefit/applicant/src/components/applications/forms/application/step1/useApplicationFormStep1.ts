import { APPLICATION_FIELDS_STEP1_KEYS } from 'benefit/applicant/constants';
import ApplicationContext from 'benefit/applicant/context/ApplicationContext';
import useCreateApplicationQuery from 'benefit/applicant/hooks/useCreateApplicationQuery';
import useUpdateApplicationQuery from 'benefit/applicant/hooks/useUpdateApplicationQuery';
import { useTranslation } from 'benefit/applicant/i18n';
import {
  Application,
  ApplicationData,
  DeMinimisAid,
} from 'benefit/applicant/types/application';
import {
  getApplicationStepString,
  getLanguageOptions,
} from 'benefit/applicant/utils/common';
import { getErrorText } from 'benefit/applicant/utils/forms';
import { FormikProps, useFormik } from 'formik';
import fromPairs from 'lodash/fromPairs';
import { TFunction } from 'next-i18next';
import React, { useEffect, useState } from 'react';
import { Field } from 'shared/components/forms/fields/types';
import hdsToast from 'shared/components/toast/Toast';
import { OptionType } from 'shared/types/common';
import { convertToBackendDateFormat } from 'shared/utils/date.utils';
import { focusAndScroll } from 'shared/utils/dom.utils';
import snakecaseKeys from 'snakecase-keys';

import { getValidationSchema } from './utils/validation';

type ExtendedComponentProps = {
  t: TFunction;
  fields: Record<
    APPLICATION_FIELDS_STEP1_KEYS,
    Field<APPLICATION_FIELDS_STEP1_KEYS>
  >;
  translationsBase: string;
  getErrorMessage: (fieldName: string) => string | undefined;
  handleSubmit: () => void;
  clearDeminimisAids: () => void;
  formik: FormikProps<Application>;
  deMinimisAids: DeMinimisAid[];
  languageOptions: OptionType[];
  getDefaultSelectValue: (fieldName: keyof Application) => OptionType;
};

const useApplicationFormStep1 = (
  application: Application
): ExtendedComponentProps => {
  const { t } = useTranslation();
  const { applicationTempData, setApplicationTempData } =
    React.useContext(ApplicationContext);
  const {
    mutate: createApplication,
    data: newApplication,
    error: createApplicationError,
    isSuccess: isApplicationCreated,
  } = useCreateApplicationQuery();

  const {
    mutate: updateApplication,
    error: updateApplicationError,
    isSuccess: isApplicationUpdated,
  } = useUpdateApplicationQuery();

  useEffect(() => {
    // todo:custom error messages
    if (updateApplicationError || createApplicationError) {
      hdsToast({
        autoDismiss: true,
        autoDismissTime: 5000,
        type: 'error',
        translated: true,
        labelText: t('common:error.generic.label'),
        text: t('common:error.generic.text'),
      });
    }
  }, [t, updateApplicationError, createApplicationError]);

  const translationsBase = 'common:applications.sections.company';
  // todo: check the isSubmitted logic, when its set to false and how affects the validation message
  const [isSubmitted, setIsSubmitted] = useState<boolean>(false);

  useEffect(() => {
    if (isApplicationCreated || isApplicationUpdated) {
      setApplicationTempData({
        ...applicationTempData,
        id: applicationTempData.id || newApplication?.id || '',
      });
    }
  }, [
    isApplicationCreated,
    isApplicationUpdated,
    newApplication,
    applicationTempData,
    setApplicationTempData,
  ]);

  const formik = useFormik({
    initialValues: application || {},
<<<<<<< HEAD
    validationSchema: Yup.object().shape({
      [APPLICATION_FIELDS_STEP1.ALTERNATIVE_COMPANY_STREET_ADDRESS]:
        Yup.string()
          .matches(ADDRESS_REGEX, t(VALIDATION_MESSAGE_KEYS.INVALID))
          .max(MAX_LONG_STRING_LENGTH, t(VALIDATION_MESSAGE_KEYS.STRING_MAX)),
      [APPLICATION_FIELDS_STEP1.ALTERNATIVE_COMPANY_POSTCODE]: Yup.string()
        .matches(POSTAL_CODE_REGEX, t(VALIDATION_MESSAGE_KEYS.INVALID))
        .max(MAX_SHORT_STRING_LENGTH, t(VALIDATION_MESSAGE_KEYS.STRING_MAX)),
      [APPLICATION_FIELDS_STEP1.ALTERNATIVE_COMPANY_CITY]: Yup.string()
        .matches(CITY_REGEX, t(VALIDATION_MESSAGE_KEYS.INVALID))
        .max(MAX_LONG_STRING_LENGTH, t(VALIDATION_MESSAGE_KEYS.STRING_MAX)),
      [APPLICATION_FIELDS_STEP1.COMPANY_BANK_ACCOUNT_NUMBER]: Yup.string()
        .matches(
          COMPANY_BANK_ACCOUNT_NUMBER,
          t(VALIDATION_MESSAGE_KEYS.IBAN_INVALID)
        )
        .max(MAX_SHORT_STRING_LENGTH, t(VALIDATION_MESSAGE_KEYS.STRING_MAX)),
      [APPLICATION_FIELDS_STEP1.COMPANY_CONTACT_PERSON_PHONE_NUMBER]:
        Yup.string()
          .matches(PHONE_NUMBER_REGEX, t(VALIDATION_MESSAGE_KEYS.PHONE_INVALID))
          .max(MAX_SHORT_STRING_LENGTH, t(VALIDATION_MESSAGE_KEYS.STRING_MAX)),
      [APPLICATION_FIELDS_STEP1.COMPANY_CONTACT_PERSON_EMAIL]: Yup.string()
        .email(t(VALIDATION_MESSAGE_KEYS.EMAIL_INVALID))
        .max(MAX_SHORT_STRING_LENGTH, t(VALIDATION_MESSAGE_KEYS.STRING_MAX)),
      [APPLICATION_FIELDS_STEP1.COMPANY_CONTACT_PERSON_FIRST_NAME]: Yup.string()
        .matches(NAMES_REGEX, t(VALIDATION_MESSAGE_KEYS.INVALID))
        .max(MAX_SHORT_STRING_LENGTH, t(VALIDATION_MESSAGE_KEYS.STRING_MAX)),
      [APPLICATION_FIELDS_STEP1.COMPANY_CONTACT_PERSON_LAST_NAME]: Yup.string()
        .matches(NAMES_REGEX, t(VALIDATION_MESSAGE_KEYS.INVALID))
        .max(MAX_SHORT_STRING_LENGTH, t(VALIDATION_MESSAGE_KEYS.STRING_MAX)),
    }),
=======
    validationSchema: getValidationSchema(t),
>>>>>>> f0d4798e
    validateOnChange: true,
    validateOnBlur: true,
    enableReinitialize: true,
    onSubmit: (values) => {
      const currentApplicationData: ApplicationData = snakecaseKeys(
        {
          ...application,
          ...values,
          startDate: values.startDate
            ? convertToBackendDateFormat(values.startDate)
            : null,
          endDate: values.endDate
            ? convertToBackendDateFormat(values.endDate)
            : null,

          // update from context
          deMinimisAidSet: applicationTempData.deMinimisAids,
          deMinimisAid: applicationTempData.deMinimisAids?.length !== 0,
          applicationStep: getApplicationStepString(2),
        },
        { deep: true }
      );
      if (!applicationTempData.id && !application.id) {
        createApplication(currentApplicationData);
      } else {
        updateApplication(currentApplicationData);
      }
    },
  });

  const fields: ExtendedComponentProps['fields'] = React.useMemo(() => {
    const fieldMasks: Partial<Record<Field['name'], Field['mask']>> = {
      [APPLICATION_FIELDS_STEP1_KEYS.COMPANY_BANK_ACCOUNT_NUMBER]: {
        format: 'FI99 9999 9999 9999 99',
        stripVal: (val: string) => val.replace(/\s/g, ''),
      },
    };

    const fieldsValues = Object.values(APPLICATION_FIELDS_STEP1_KEYS);
    const fieldsPairs: [
      APPLICATION_FIELDS_STEP1_KEYS,
      Field<APPLICATION_FIELDS_STEP1_KEYS>
    ][] = fieldsValues.map((fieldName) => [
      fieldName,
      {
        name: fieldName,
        label: t(`${translationsBase}.fields.${fieldName}.label`),
        placeholder: t(`${translationsBase}.fields.${fieldName}.placeholder`),
        mask: fieldMasks[fieldName],
      },
    ]);

    return fromPairs(fieldsPairs) as Record<
      APPLICATION_FIELDS_STEP1_KEYS,
      Field<APPLICATION_FIELDS_STEP1_KEYS>
    >;
  }, [t, translationsBase]);

  const getErrorMessage = (fieldName: string): string | undefined =>
    getErrorText(formik.errors, formik.touched, fieldName, t, isSubmitted);

  const handleSubmit = (): void => {
    setIsSubmitted(true);
    void formik.validateForm().then((errors) => {
      const errorFieldKey = Object.keys(errors)[0];

      if (errorFieldKey) {
        return focusAndScroll(errorFieldKey);
      }

      return formik.submitForm();
    });
  };

  const clearDeminimisAids = (): void =>
    setApplicationTempData({ ...applicationTempData, deMinimisAids: [] });

  const languageOptions = React.useMemo(
    (): OptionType[] => getLanguageOptions(t, 'languages'),
    [t]
  );

  const getDefaultSelectValue = (fieldName: keyof Application): OptionType =>
    languageOptions.find(
      (o: OptionType) => o.value === application?.[fieldName]?.toString()
    ) || {
      label: '',
      value: '',
    };

  return {
    t,
    fields,
    translationsBase,
    formik,
    getErrorMessage,
    handleSubmit,
    clearDeminimisAids,
    deMinimisAids: application.deMinimisAidSet || [],
    languageOptions,
    getDefaultSelectValue,
  };
};

export { useApplicationFormStep1 };<|MERGE_RESOLUTION|>--- conflicted
+++ resolved
@@ -96,41 +96,7 @@
 
   const formik = useFormik({
     initialValues: application || {},
-<<<<<<< HEAD
-    validationSchema: Yup.object().shape({
-      [APPLICATION_FIELDS_STEP1.ALTERNATIVE_COMPANY_STREET_ADDRESS]:
-        Yup.string()
-          .matches(ADDRESS_REGEX, t(VALIDATION_MESSAGE_KEYS.INVALID))
-          .max(MAX_LONG_STRING_LENGTH, t(VALIDATION_MESSAGE_KEYS.STRING_MAX)),
-      [APPLICATION_FIELDS_STEP1.ALTERNATIVE_COMPANY_POSTCODE]: Yup.string()
-        .matches(POSTAL_CODE_REGEX, t(VALIDATION_MESSAGE_KEYS.INVALID))
-        .max(MAX_SHORT_STRING_LENGTH, t(VALIDATION_MESSAGE_KEYS.STRING_MAX)),
-      [APPLICATION_FIELDS_STEP1.ALTERNATIVE_COMPANY_CITY]: Yup.string()
-        .matches(CITY_REGEX, t(VALIDATION_MESSAGE_KEYS.INVALID))
-        .max(MAX_LONG_STRING_LENGTH, t(VALIDATION_MESSAGE_KEYS.STRING_MAX)),
-      [APPLICATION_FIELDS_STEP1.COMPANY_BANK_ACCOUNT_NUMBER]: Yup.string()
-        .matches(
-          COMPANY_BANK_ACCOUNT_NUMBER,
-          t(VALIDATION_MESSAGE_KEYS.IBAN_INVALID)
-        )
-        .max(MAX_SHORT_STRING_LENGTH, t(VALIDATION_MESSAGE_KEYS.STRING_MAX)),
-      [APPLICATION_FIELDS_STEP1.COMPANY_CONTACT_PERSON_PHONE_NUMBER]:
-        Yup.string()
-          .matches(PHONE_NUMBER_REGEX, t(VALIDATION_MESSAGE_KEYS.PHONE_INVALID))
-          .max(MAX_SHORT_STRING_LENGTH, t(VALIDATION_MESSAGE_KEYS.STRING_MAX)),
-      [APPLICATION_FIELDS_STEP1.COMPANY_CONTACT_PERSON_EMAIL]: Yup.string()
-        .email(t(VALIDATION_MESSAGE_KEYS.EMAIL_INVALID))
-        .max(MAX_SHORT_STRING_LENGTH, t(VALIDATION_MESSAGE_KEYS.STRING_MAX)),
-      [APPLICATION_FIELDS_STEP1.COMPANY_CONTACT_PERSON_FIRST_NAME]: Yup.string()
-        .matches(NAMES_REGEX, t(VALIDATION_MESSAGE_KEYS.INVALID))
-        .max(MAX_SHORT_STRING_LENGTH, t(VALIDATION_MESSAGE_KEYS.STRING_MAX)),
-      [APPLICATION_FIELDS_STEP1.COMPANY_CONTACT_PERSON_LAST_NAME]: Yup.string()
-        .matches(NAMES_REGEX, t(VALIDATION_MESSAGE_KEYS.INVALID))
-        .max(MAX_SHORT_STRING_LENGTH, t(VALIDATION_MESSAGE_KEYS.STRING_MAX)),
-    }),
-=======
     validationSchema: getValidationSchema(t),
->>>>>>> f0d4798e
     validateOnChange: true,
     validateOnBlur: true,
     enableReinitialize: true,
