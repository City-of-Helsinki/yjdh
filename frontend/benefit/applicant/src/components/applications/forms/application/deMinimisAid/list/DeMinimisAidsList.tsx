import {
  DE_MINIMIS_AID_KEYS,
  MAX_DEMINIMIS_AID_TOTAL_AMOUNT,
} from 'benefit/applicant/constants';
import { Button, IconMinusCircle, Notification } from 'hds-react';
import sumBy from 'lodash/sumBy';
import React from 'react';
import {
  $Grid,
  $GridCell,
} from 'shared/components/forms/section/FormSection.sc';
import { DATE_FORMATS, formatDate, parseDate } from 'shared/utils/date.utils';
import { useTheme } from 'styled-components';

import { useDeminimisAidsList } from './useDeminimisAidsList';

const DeMinimisAidsList: React.FC = () => {
  const { grants, t, translationsBase, handleRemove } = useDeminimisAidsList();
  const theme = useTheme();

  return (
    <>
      {grants?.map((grant, i) => (
        <$GridCell
          $colStart={3}
          $colSpan={10}
          as={$Grid}
          columns={10}
          key={`${grant[DE_MINIMIS_AID_KEYS.GRANTER] ?? ''}${
            grant[DE_MINIMIS_AID_KEYS.AMOUNT] ?? ''
          }${grant[DE_MINIMIS_AID_KEYS.GRANTED_AT] ?? ''}`}
        >
          <$GridCell
            $colSpan={8}
            as={$Grid}
            columns={8}
            alignItems="center"
            bgColor
            bgHorizontalPadding
          >
            <$GridCell $colSpan={4}>
              {grant[DE_MINIMIS_AID_KEYS.GRANTER]}
            </$GridCell>
            <$GridCell $colSpan={2}>{`${
              grant[DE_MINIMIS_AID_KEYS.AMOUNT] ?? ''
            } €`}</$GridCell>
            <$GridCell $colSpan={2}>
<<<<<<< HEAD
              {formatDate(parseDate(grant[DE_MINIMIS_AID_KEYS.GRANTED_AT]))}
=======
              {grant[DE_MINIMIS_AID_KEYS.GRANTED_AT]
                ? formatDate(
                    parseDate(
                      grant[DE_MINIMIS_AID_KEYS.GRANTED_AT] as string,
                      DATE_FORMATS.DATE_BACKEND
                    )
                  )
                : ''}
>>>>>>> 1e92d744
            </$GridCell>
          </$GridCell>
          <$GridCell
            $colSpan={2}
            css={`
              padding-left: ${theme.spacing.s};
            `}
          >
            <Button
              onClick={() => handleRemove(i)}
              variant="secondary"
              theme="black"
              iconLeft={<IconMinusCircle />}
              fullWidth
            >
              {t(`${translationsBase}.deMinimisAidsRemove`)}
            </Button>
          </$GridCell>
        </$GridCell>
      ))}
      {sumBy(grants, (grant) => Number(grant.amount)) >
        MAX_DEMINIMIS_AID_TOTAL_AMOUNT && (
        <$GridCell $colSpan={8} $colStart={3}>
          <Notification
            label={t(
              `${translationsBase}.notifications.deMinimisAidMaxAmount.label`
            )}
            type="error"
          >
            {t(
              `${translationsBase}.notifications.deMinimisAidMaxAmount.content`
            )}
          </Notification>
        </$GridCell>
      )}
    </>
  );
};

export default DeMinimisAidsList;<|MERGE_RESOLUTION|>--- conflicted
+++ resolved
@@ -9,7 +9,7 @@
   $Grid,
   $GridCell,
 } from 'shared/components/forms/section/FormSection.sc';
-import { DATE_FORMATS, formatDate, parseDate } from 'shared/utils/date.utils';
+import { convertToUIDateFormat } from 'shared/utils/date.utils';
 import { useTheme } from 'styled-components';
 
 import { useDeminimisAidsList } from './useDeminimisAidsList';
@@ -45,18 +45,7 @@
               grant[DE_MINIMIS_AID_KEYS.AMOUNT] ?? ''
             } €`}</$GridCell>
             <$GridCell $colSpan={2}>
-<<<<<<< HEAD
-              {formatDate(parseDate(grant[DE_MINIMIS_AID_KEYS.GRANTED_AT]))}
-=======
-              {grant[DE_MINIMIS_AID_KEYS.GRANTED_AT]
-                ? formatDate(
-                    parseDate(
-                      grant[DE_MINIMIS_AID_KEYS.GRANTED_AT] as string,
-                      DATE_FORMATS.DATE_BACKEND
-                    )
-                  )
-                : ''}
->>>>>>> 1e92d744
+              {convertToUIDateFormat(grant[DE_MINIMIS_AID_KEYS.GRANTED_AT])}
             </$GridCell>
           </$GridCell>
           <$GridCell
