import { Application, DeMinimisAid } from 'benefit/applicant/types/application';
import { Button, IconPen } from 'hds-react';
import { useTranslation } from 'next-i18next';
import * as React from 'react';
import FormSection from 'shared/components/forms/section/FormSection';
import { $GridCell } from 'shared/components/forms/section/FormSection.sc';
import { DATE_FORMATS, formatDate, parseDate } from 'shared/utils/date.utils';

import { $ViewField, $ViewFieldBold } from '../../Application.sc';

export interface CompanyInfoViewProps {
  data: Application;
  handleStepChange: (step: number) => void;
}

const CompanyInfoView: React.FC<CompanyInfoViewProps> = ({
  data,
  handleStepChange,
}) => {
  const translationsBase = 'common:applications.sections';
  const { t } = useTranslation();
  return (
    <>
      <FormSection
        header={t(`${translationsBase}.company.heading1`)}
        action={
          <Button
            theme="black"
            onClick={() => handleStepChange(1)}
            variant="supplementary"
            iconLeft={<IconPen />}
          >
            {t(`common:applications.actions.edit`)}
          </Button>
        }
        withoutDivider
      >
        <$GridCell $colSpan={3}>
          <$ViewField>{data.company?.name}</$ViewField>
          <$ViewField>{`${t(`${translationsBase}.company.businessId`, {
            businessId: data.company?.businessId,
          })}`}</$ViewField>
          <$ViewField>
            {t(
              `${translationsBase}.company.fields.companyBankAccountNumber.label`
            )}
            : {data?.companyBankAccountNumber}
          </$ViewField>
        </$GridCell>

        <$GridCell $colSpan={3}>
          <$ViewField>
            {data.alternativeCompanyStreetAddress ||
              data.company?.streetAddress}
          </$ViewField>
          <$ViewField>{`${
            data.alternativeCompanyPostcode || data.company?.postcode || ''
          } ${
            data.alternativeCompanyCity || data.company?.city || ''
          }`}</$ViewField>
        </$GridCell>

        <$GridCell $colStart={1} $colSpan={6}>
          {t(
            `${translationsBase}.company.fields.coOperationNegotiations.label`
          )}
          <$ViewFieldBold>
            {' '}
            {t(
              `${translationsBase}.company.fields.coOperationNegotiations.${
                data.coOperationNegotiations ? 'yes' : 'no'
              }`
            )}
          </$ViewFieldBold>
        </$GridCell>
      </FormSection>

      <FormSection
        header={t(`${translationsBase}.company.heading2Short`)}
        withoutDivider
      >
        <$GridCell $colSpan={3}>
          <$ViewField>
            {[
              data.companyContactPersonFirstName || '',
              data.companyContactPersonLastName || '',
            ]
              .join(' ')
              .trim()}
          </$ViewField>
          <$ViewField>{data.companyContactPersonPhoneNumber}</$ViewField>
          <$ViewField>{data.companyContactPersonEmail}</$ViewField>
          <$ViewField>
            {t(`${translationsBase}.company.fields.applicantLanguage.label`)}
            {': '}
            <$ViewFieldBold>
              {t(`common:languages.${data.applicantLanguage || ''}`)}
            </$ViewFieldBold>
          </$ViewField>
        </$GridCell>
      </FormSection>

      <FormSection header={t(`${translationsBase}.company.heading3`)}>
        {data.deMinimisAidSet && data.deMinimisAidSet?.length > 0 && (
          <>
            <$GridCell $colSpan={3}>
              <$ViewFieldBold>
                {t(
                  `${translationsBase}.company.fields.deMinimisAidGranter.label`
                )}
              </$ViewFieldBold>
            </$GridCell>
            <$GridCell $colSpan={2}>
              <$ViewFieldBold>
                {t(
                  `${translationsBase}.company.fields.deMinimisAidAmount.label`
                )}
              </$ViewFieldBold>
            </$GridCell>
            <$GridCell>
              <$ViewFieldBold>
                {t(
                  `${translationsBase}.company.fields.deMinimisAidGrantedAt.labelShort`
                )}
              </$ViewFieldBold>
            </$GridCell>
            {data.deMinimisAidSet?.map((aid: DeMinimisAid) => (
              <React.Fragment
                key={`${aid.granter ?? ''}${aid.grantedAt ?? ''}`}
              >
                <$GridCell $colStart={1} $colSpan={3}>
                  <$ViewField>{aid.granter}</$ViewField>
                </$GridCell>
                <$GridCell $colSpan={2}>
                  <$ViewField>{aid.amount}</$ViewField>
                </$GridCell>
                <$GridCell>
                  <$ViewField>
<<<<<<< HEAD
                    {formatDate(parseDate(aid.grantedAt))}
=======
                    {aid.grantedAt
                      ? formatDate(
                          parseDate(aid.grantedAt, DATE_FORMATS.DATE_BACKEND)
                        )
                      : ''}
>>>>>>> 1e92d744
                  </$ViewField>
                </$GridCell>
              </React.Fragment>
            ))}
          </>
        )}
      </FormSection>
    </>
  );
};

export default CompanyInfoView;<|MERGE_RESOLUTION|>--- conflicted
+++ resolved
@@ -4,7 +4,7 @@
 import * as React from 'react';
 import FormSection from 'shared/components/forms/section/FormSection';
 import { $GridCell } from 'shared/components/forms/section/FormSection.sc';
-import { DATE_FORMATS, formatDate, parseDate } from 'shared/utils/date.utils';
+import { convertToUIDateFormat } from 'shared/utils/date.utils';
 
 import { $ViewField, $ViewFieldBold } from '../../Application.sc';
 
@@ -136,15 +136,7 @@
                 </$GridCell>
                 <$GridCell>
                   <$ViewField>
-<<<<<<< HEAD
-                    {formatDate(parseDate(aid.grantedAt))}
-=======
-                    {aid.grantedAt
-                      ? formatDate(
-                          parseDate(aid.grantedAt, DATE_FORMATS.DATE_BACKEND)
-                        )
-                      : ''}
->>>>>>> 1e92d744
+                    {aid.grantedAt ? convertToUIDateFormat(aid.grantedAt) : ''}
                   </$ViewField>
                 </$GridCell>
               </React.Fragment>
