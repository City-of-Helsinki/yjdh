import {
  DE_MINIMIS_AID_KEYS,
  SUPPORTED_LANGUAGES,
} from 'benefit/applicant/constants';
import DeMinimisContext from 'benefit/applicant/context/DeMinimisContext';
import { useTranslation } from 'benefit/applicant/i18n';
import { DeMinimisAid } from 'benefit/applicant/types/application';
import { getErrorText } from 'benefit/applicant/utils/forms';
import { FormikProps, useFormik } from 'formik';
import fromPairs from 'lodash/fromPairs';
import { TFunction } from 'next-i18next';
import React, { useEffect, useState } from 'react';
import { Field } from 'shared/components/forms/fields/types';
<<<<<<< HEAD
import { convertToUIDateFormat } from 'shared/utils/date.utils';
=======
import { convertToBackendDateFormat } from 'shared/utils/date.utils';
>>>>>>> bbdeb739
import { capitalize } from 'shared/utils/string.utils';

import { getValidationSchema } from './utils/validation';

type UseDeminimisAidProps = {
  t: TFunction;
  language: SUPPORTED_LANGUAGES;
  fields: { [key in DE_MINIMIS_AID_KEYS]: Field<DE_MINIMIS_AID_KEYS> };
  translationsBase: string;
  getErrorMessage: (fieldName: string) => string;
  handleSubmit: (e: React.MouseEvent) => void;
  formik: FormikProps<FormFields>;
  grants: DeMinimisAid[];
};

type FormFields = {
  [DE_MINIMIS_AID_KEYS.GRANTER]: string;
  [DE_MINIMIS_AID_KEYS.AMOUNT]: string;
  [DE_MINIMIS_AID_KEYS.GRANTED_AT]: string;
};

const useDeminimisAid = (data: DeMinimisAid[]): UseDeminimisAidProps => {
  const { t, i18n } = useTranslation();
  const translationsBase = 'common:applications.sections.company';
  const { deMinimisAids, setDeMinimisAids } =
    React.useContext(DeMinimisContext);
  const [isSubmitted, setIsSubmitted] = useState(false);
  const [defaultValue, setDefaultValue] = useState(false);

  // initial data
  useEffect(() => {
    if (!defaultValue) {
      setDeMinimisAids(data);
      setDefaultValue(true);
    }
  }, [data, defaultValue, setDefaultValue, setDeMinimisAids]);

  const formik = useFormik({
    initialValues: {
      [DE_MINIMIS_AID_KEYS.GRANTER]: '',
      [DE_MINIMIS_AID_KEYS.AMOUNT]: '',
      [DE_MINIMIS_AID_KEYS.GRANTED_AT]: '',
    },
    validationSchema: getValidationSchema(t),
    validateOnChange: true,
    validateOnBlur: true,
    onSubmit: () => {
<<<<<<< HEAD
      setApplicationTempData({
        ...applicationTempData,
        deMinimisAids: [
          ...(applicationTempData.deMinimisAids || []),
          {
            granter: formik.values.granter,
            amount: parseFloat(formik.values.amount),
            grantedAt: convertToUIDateFormat(formik.values.grantedAt),
          },
        ],
      });
=======
      setDeMinimisAids((prevDeMinimisAids) => [
        ...prevDeMinimisAids,
        {
          [DE_MINIMIS_AID_KEYS.GRANTER]: formik.values.granter,
          [DE_MINIMIS_AID_KEYS.AMOUNT]: parseFloat(formik.values.amount),
          [DE_MINIMIS_AID_KEYS.GRANTED_AT]: convertToBackendDateFormat(
            formik.values.grantedAt
          ),
        },
      ]);
>>>>>>> bbdeb739
      formik.resetForm();
      setIsSubmitted(false);
    },
  });

  const fields: UseDeminimisAidProps['fields'] = React.useMemo(() => {
    const pairs = Object.values(DE_MINIMIS_AID_KEYS).map<
      [DE_MINIMIS_AID_KEYS, Field<DE_MINIMIS_AID_KEYS>]
    >((fieldName) => [
      fieldName,
      {
        name: fieldName,
        label: t(
          `${translationsBase}.fields.deMinimisAid${capitalize(
            fieldName
          )}.label`
        ),
        placeholder: t(
          `${translationsBase}.fields.deMinimisAid${capitalize(
            fieldName
          )}.placeholder`
        ),
      },
    ]);

    return fromPairs<Field<DE_MINIMIS_AID_KEYS>>(pairs) as Record<
      DE_MINIMIS_AID_KEYS,
      Field<DE_MINIMIS_AID_KEYS>
    >;
  }, [t, translationsBase]);

  const getErrorMessage = (fieldName: string): string =>
    getErrorText(formik.errors, formik.touched, fieldName, t, isSubmitted);

  const handleSubmit = (e: React.MouseEvent): void => {
    e.preventDefault();
    setIsSubmitted(true);
    void formik.validateForm().then((errors) => {
      // todo: Focus the first invalid field
      const invalidFields = Object.keys(errors);
      if (invalidFields.length === 0) {
        void formik.submitForm();
      }
      return null;
    });
  };

  let language = SUPPORTED_LANGUAGES.FI;
  switch (i18n.language) {
    case SUPPORTED_LANGUAGES.EN:
      language = SUPPORTED_LANGUAGES.EN;
      break;

    case SUPPORTED_LANGUAGES.SV:
      language = SUPPORTED_LANGUAGES.SV;
      break;

    default:
      language = SUPPORTED_LANGUAGES.FI;
      break;
  }

  return {
    t,
    language,
    fields,
    translationsBase,
    formik,
    getErrorMessage,
    handleSubmit,
    grants: deMinimisAids,
  };
};

export { useDeminimisAid };<|MERGE_RESOLUTION|>--- conflicted
+++ resolved
@@ -11,11 +11,7 @@
 import { TFunction } from 'next-i18next';
 import React, { useEffect, useState } from 'react';
 import { Field } from 'shared/components/forms/fields/types';
-<<<<<<< HEAD
-import { convertToUIDateFormat } from 'shared/utils/date.utils';
-=======
 import { convertToBackendDateFormat } from 'shared/utils/date.utils';
->>>>>>> bbdeb739
 import { capitalize } from 'shared/utils/string.utils';
 
 import { getValidationSchema } from './utils/validation';
@@ -63,19 +59,6 @@
     validateOnChange: true,
     validateOnBlur: true,
     onSubmit: () => {
-<<<<<<< HEAD
-      setApplicationTempData({
-        ...applicationTempData,
-        deMinimisAids: [
-          ...(applicationTempData.deMinimisAids || []),
-          {
-            granter: formik.values.granter,
-            amount: parseFloat(formik.values.amount),
-            grantedAt: convertToUIDateFormat(formik.values.grantedAt),
-          },
-        ],
-      });
-=======
       setDeMinimisAids((prevDeMinimisAids) => [
         ...prevDeMinimisAids,
         {
@@ -86,7 +69,6 @@
           ),
         },
       ]);
->>>>>>> bbdeb739
       formik.resetForm();
       setIsSubmitted(false);
     },
