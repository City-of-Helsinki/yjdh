--- conflicted
+++ resolved
@@ -11,7 +11,7 @@
 import { TFunction } from 'next-i18next';
 import React, { useEffect, useState } from 'react';
 import { Field } from 'shared/components/forms/fields/types';
-import { DATE_FORMATS, formatDate, parseDate } from 'shared/utils/date.utils';
+import { convertToUIDateFormat } from 'shared/utils/date.utils';
 import { capitalize } from 'shared/utils/string.utils';
 
 import { getValidationSchema } from './utils/validation';
@@ -61,42 +61,7 @@
       [DE_MINIMIS_AID_KEYS.AMOUNT]: '',
       [DE_MINIMIS_AID_KEYS.GRANTED_AT]: '',
     },
-<<<<<<< HEAD
-    validationSchema: Yup.object().shape({
-      [DE_MINIMIS_AID_KEYS.GRANTER]: Yup.string()
-        .required(VALIDATION_MESSAGE_KEYS.REQUIRED)
-        .max(64, (param) => ({
-          max: param.max,
-          key: VALIDATION_MESSAGE_KEYS.STRING_MAX,
-        })),
-      [DE_MINIMIS_AID_KEYS.AMOUNT]: Yup.number()
-        .required(VALIDATION_MESSAGE_KEYS.REQUIRED)
-        .typeError(VALIDATION_MESSAGE_KEYS.INVALID)
-        .min(0, (param) => ({
-          min: param.min,
-          key: VALIDATION_MESSAGE_KEYS.NUMBER_MIN,
-        })),
-      [DE_MINIMIS_AID_KEYS.GRANTED_AT]: Yup.date()
-        .transform((_, original) => parseDate(original))
-        .typeError(VALIDATION_MESSAGE_KEYS.DATE_FORMAT)
-        .test({
-          message: t(VALIDATION_MESSAGE_KEYS.DATE_MAX, {
-            max: formatDate(
-              DE_MINIMIS_AID_GRANTED_AT_MAX_DATE,
-              DATE_FORMATS.UI_DATE
-            ),
-          }),
-          test: (value) => {
-            if (!value || isFuture(value)) {
-              return false;
-            }
-            return true;
-          },
-        }),
-    }),
-=======
     validationSchema: getValidationSchema(t),
->>>>>>> 1e92d744
     validateOnChange: true,
     validateOnBlur: true,
     onSubmit: () => {
@@ -107,10 +72,7 @@
           {
             granter: formik.values.granter,
             amount: parseFloat(formik.values.amount),
-            grantedAt: formatDate(
-              parseDate(formik.values.grantedAt),
-              DATE_FORMATS.DATE_BACKEND
-            ),
+            grantedAt: convertToUIDateFormat(formik.values.grantedAt),
           },
         ],
       });
