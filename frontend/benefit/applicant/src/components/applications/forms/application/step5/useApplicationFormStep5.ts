--- conflicted
+++ resolved
@@ -1,21 +1,15 @@
-<<<<<<< HEAD
-import { ATTACHMENT_TYPES } from 'benefit/applicant/constants';
 import useFormActions from 'benefit/applicant/hooks/useFormActions';
-import useRemoveAttachmentQuery from 'benefit/applicant/hooks/useRemoveAttachmentQuery';
-import useUploadAttachmentQuery from 'benefit/applicant/hooks/useUploadAttachmentQuery';
-=======
 import useUpdateApplicationQuery from 'benefit/applicant/hooks/useUpdateApplicationQuery';
->>>>>>> ed9c8cc4
 import { useTranslation } from 'benefit/applicant/i18n';
-import { Application } from 'benefit/applicant/types/application';
+import {
+  Application,
+  ApplicationData,
+} from 'benefit/applicant/types/application';
+import { getApplicationStepString } from 'benefit/applicant/utils/common';
 import { TFunction } from 'next-i18next';
 import { useEffect } from 'react';
 import hdsToast from 'shared/components/toast/Toast';
-<<<<<<< HEAD
-import Attachment from 'shared/types/attachment';
-=======
 import snakecaseKeys from 'snakecase-keys';
->>>>>>> ed9c8cc4
 
 type ExtendedComponentProps = {
   t: TFunction;
@@ -32,39 +26,12 @@
   const translationsBase = 'common:applications.sections';
   const { t } = useTranslation();
 
-<<<<<<< HEAD
-  const {
-    mutate: uploadAttachment,
-    isLoading: isUploading,
-    isError: isUploadingError,
-  } = useUploadAttachmentQuery();
-
-  useEffect(() => {
-    if (isUploadingError) {
-      showErrorToast(
-        t(`common:upload.errorTitle`),
-        t(`common:upload.errorMessage`)
-      );
-    }
-  }, [isUploadingError, t]);
-
-  const {
-    mutate: removeAttachment,
-    isLoading: isRemoving,
-    isError: isRemovingError,
-  } = useRemoveAttachmentQuery();
-
-  useEffect(() => {
-    // todo:custom error messages
-    if (isRemovingError) {
-=======
   const { mutate: updateApplicationStep5, error: updateApplicationErrorStep5 } =
     useUpdateApplicationQuery();
 
   useEffect(() => {
     // todo:custom error messages
     if (updateApplicationErrorStep5) {
->>>>>>> ed9c8cc4
       hdsToast({
         autoDismissTime: 5000,
         type: 'error',
@@ -72,10 +39,9 @@
         text: t('common:error.generic.text'),
       });
     }
-<<<<<<< HEAD
-  }, [t, isRemovingError]);
-=======
   }, [t, updateApplicationErrorStep5]);
+
+  const { onNext, onSave, onBack } = useFormActions(application, 5);
 
   const handleStepChange = (nextStep: number): void => {
     const currentApplicationData: ApplicationData = snakecaseKeys(
@@ -87,9 +53,6 @@
     );
     updateApplicationStep5(currentApplicationData);
   };
->>>>>>> ed9c8cc4
-
-  const { onNext, onSave, onBack } = useFormActions(application, 5);
 
   const handleNext = (): void => onNext(application);
   const handleSave = (): void => onSave(application);
@@ -97,17 +60,9 @@
   return {
     t,
     handleNext,
-<<<<<<< HEAD
     handleSave,
     handleBack: onBack,
-    handleUploadAttachment,
-    handleRemoveAttachment,
-    isRemoving,
-    isUploading,
-=======
-    handleBack,
     handleStepChange,
->>>>>>> ed9c8cc4
     translationsBase,
   };
 };
