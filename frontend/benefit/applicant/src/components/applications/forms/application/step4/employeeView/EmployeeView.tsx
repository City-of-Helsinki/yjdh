--- conflicted
+++ resolved
@@ -23,14 +23,9 @@
       <FormSection
         header={t(`${translationsBase}.employee.heading1Short`)}
         action={
-<<<<<<< HEAD
-          <$SupplementaryButton
-            onClick={() => handleStepChange(2)}
-=======
           <Button
             theme="black"
-            // onClick={() => handleStepChange(2)}
->>>>>>> b35c5f56
+            onClick={() => handleStepChange(2)}
             variant="supplementary"
             iconLeft={<IconPen />}
           >
