{
  "applications": {
    "list": {
      "drafts": {
        "heading": "Drafts"
      },
      "submitted": {
        "heading": "Submitted applications"
      },
      "moreInfo": {
        "heading": "Additional information is needed"
      },
      "common": {
        "created": "Created",
        "employee": "Employee",
        "saved": "Tallennettu",
        "edit": "Edit",
        "sent": "Submitted",
        "applicationNumber": "Application number",
        "status": "Status",
        "check": "Review",
        "editEndDate": "Edit by",
        "newMessages_one": "{{count}} new",
        "newMessages_other": "{{count}} new"
      }
    },
    "pageHeaders": {
      "created": "Created",
      "saved": "Saved",
      "sent": "Application number: {{applicationNumber}}  |  Submitted {{submittedAt}}",
      "new": "New application",
      "edit": "Helsinki benefit application",
      "helperText": "Please review the application before submitting.",
      "guideText": "All items marked with * are required"
    },
    "helpers": {
      "requiredFields": "Fields marked with star are mandatory"
    },
    "statuses": {
      "draft": "Draft",
      "additionalInformationNeeded": "Additional information is needed",
      "received": "Received",
      "approved": "Accepted",
      "rejected": "Rejected",
      "handling": "Handling",
      "cancelled": "Cancelled"
    },
    "steps": {
      "employer": "Employer",
      "hired": "Employee",
      "attachments": "Attachments",
      "summary": "Summary",
      "credentials": "Processing personal data",
      "send": "Submit"
    },
    "actions": {
      "saveAndContinueLater": "Save and close",
      "deleteApplication": "Delete the application",
      "deleteApplicationConfirm": "Are you sure you want to delete the draft?",
      "deleteApplicationDescription": "The application will be permanently deleted and cannot be recovered.",
      "continue": "Continue",
      "send": "Send application",
      "back": "Back",
      "edit": "Edit",
      "close": "Close",
      "openTermsAsPDF": "Open the terms as a PDF file",
      "continueToService": "Continue to the service",
      "pauseAndExit": "Cancel and exit"
    },
    "sections": {
      "company": {
        "heading1": "Employer information",
        "heading1Additional": "Postal address for delivering the decision",
        "heading2": "Contact person for the employer",
        "heading2Short": "Contact person",
        "heading3": "De minimis aid received by the employer",
        "heading4": "Change negotiations or co-determination negotiations",
        "heading5": "Change negotiations",
        "businessId": "Business ID: {{ businessId }}",
        "companyContactPerson": {
          "content": "The contact person will communicate on matters related to this Helsinki benefit application and will be informed of the decision on the application."
        },
        "deMinimisAidsHeading": "Below, please fill in all the de minimis aid granted to the organisation for the current and two previous tax years.",
        "deMinimisAidsAdd": "Save",
        "deMinimisAidsRemove": "Delete",
        "deMinimisAidsYes": "TODO",
        "deMinimisAidsNo": "The applicant has not listed any previous de minimis aids.",
        "notifications": {
          "companyInformation": {
            "label": "Data retrieved from the Business Information System",
            "content": "The marked data have been retrieved from the Business Information System.  If you would like to have your Helsinki benefit decision sent to another location, please change the postal address."
          },
          "deMinimisAidMaxAmount": {
            "label": "Maximum amount exceeded",
            "content": "The maximum amount of de minimis aid has been exceeded. Under the EU Regulation, a company may receive a maximum EUR 200,000 of de minimis aid during the current year and the previous two tax years. All forms of de minimis aid granted by various authorities during this period will be taken into account in the maximum amount."
          },
          "deMinimisUnfinished": {
            "label": "Missing de minimis aid information",
            "content": "Please fill any missing de minimis aid information and press 'Save' button."
          }
        },
        "tooltips": {
          "heading3": "De minimis aid is minor public aid granted to companies, such as a grant, loan, interest subsidy or guarantee. De minimis aid is governed by Commission Regulation (EU) No 1407/2013.",
          "associationHasBusinessActivities": "The Helsinki benefit is subject to the rules for government grants when the beneficiary is a company or an association engaged in an economic activity, irrespective of its legal form or financing method. Economic activity refers to the sale of services and products that is continuous, for gainful purposes and under competitive conditions (all three conditions must be fulfilled at the same time). The rules for government grants can also be applied to non-profit employers. As a rule, any activities that the Tax Authority has not regarded as taxable economic activities are not considered to be economic activities."
        },
        "fields": {
          "companyBusinessId": "Business ID",
          "companyName": "Name of the employer",
          "companyAddress": "Street address",
          "companyPostcode": "Postal code",
          "companyCity": "City / town",
          "useAlternativeAddress": {
            "label": "Use a different address"
          },
          "alternativeCompanyStreetAddress": {
            "label": "Address",
            "placeholder": "Address",
            "view": "Delivery address"
          },
          "alternativeCompanyPostcode": {
            "label": "Postal code",
            "placeholder": "Postal code"
          },
          "alternativeCompanyCity": {
            "label": "City / town",
            "placeholder": "City / town"
          },
          "companyDepartment": {
            "label": "Office or department",
            "placeholder": "Office / department"
          },
          "companyBankAccountNumber": {
            "label": "Bank account number",
            "placeholder": "In IBAN format"
          },
          "companyContactPersonFirstName": {
            "label": "First name",
            "placeholder": "First name"
          },
          "companyContactPersonLastName": {
            "label": "Last name",
            "placeholder": "Last name"
          },
          "companyContactPersonPhoneNumber": {
            "label": "Telephone",
            "placeholder": "040 1234567"
          },
          "companyContactPersonEmail": {
            "label": "E-mail for correspondence",
            "placeholder": "Email address"
          },
          "applicantLanguage": {
            "label": "Preferred language of communication"
          },
          "associationHasBusinessActivities": {
            "label": "Does the employer engage in economic activity?",
            "yes": "Yes",
            "no": "No"
          },
          "deMinimisAid": {
            "label": "Has the organisation been awarded de minimis aid during the current and two previous tax years?",
            "yes": "Yes",
            "no": "No"
          },
          "deMinimisAidGranter": {
            "label": "Granting authority",
            "placeholder": "Issuing party"
          },
          "deMinimisAidAmount": {
            "label": "Amount of aid",
            "placeholder": "€",
            "helperText": "euros"
          },
          "deMinimisAidGrantedAt": {
            "label": "Date of issue",
            "labelShort": "Date of grant",
            "placeholder": "Select"
          },
          "coOperationNegotiations": {
            "label": "Does the organisation have ongoing or concluded change negotiations within the last 12 months?",
            "tooltipText": "If change negotiations are ongoing or ended during the previous 12 months, please provide a more detailed explanation of the situation, such as for example who the negotiations concern or what outcome the negotiations led to.",
            "view": {
              "yes": "TODO",
              "no": "TODO"
            },
            "yes": "Yes",
            "no": "No"
          },
          "coOperationNegotiationsDescription": {
            "label": "Provide a more detailed account of the co-determination negotiation situation:",
            "placeholder": "Describe the situation",
            "labelShort": "Description"
          }
        }
      },
      "employee": {
        "heading1": "The person for whose employment you are applying the Helsinki benefit",
        "heading1Short": "Person to be hired",
        "heading2": "State aid granted for employment",
        "heading3": "Type of benefit applied for",
        "heading3Long": "Form and date of the applied benefit",
        "heading4": "Helsinki benefit is applied for the period?",
        "heading4Sub1": "You can apply for the Helsinki benefit for the duration of the employment relationship, but only up to 12 months.",
        "heading5Employment": "Employment relationship",
        "heading5EmploymentSub1": "Salary costs",
        "salaryExpensesExplanation": "Please report gross salary, Indirect labour costs and holiday pay in euros per month",
        "tooltips": {
          "heading5Employment": "Collective agreement applied: e.g. Collective Agreement for the Commercial Sector. If there is no binding collective agreement in the sector, put in a dash.",
          "heading5EmploymentSub1": "Gross salary refers to total salary before deducting taxes and statutory contributions. Gross salary is stated in employment contracts. If bonuses are paid as part of salary – such as evening, night or shift work – include an estimate of the amount of bonuses in the gross salary.",
<<<<<<< HEAD
          "heading2": "The salary subsidy and the employment subsidy for people aged 55 and above are monetary subsidies intended to promote the employment of unemployed jobseekers.",
          "heading3": "The Helsinki benefit for employment is intended for guidance, orientation, tools, work clothing and workspace costs when no other support is paid for these. The Helsinki benefit for salary is intended for the cost of employing a subsidised employee (= gross salary, statutory indirect labour costs and holiday bonus). The Helsinki benefit for a commission is intended for the performance of an individual job or project."
=======
          "heading5Assignment": "The gross salary is the salary paid to the subsidised employee before the deduction of the employee's statutory contributions (the employee's unemployment insurance and pension insurance contributions) and taxes. If the subsidised employee is paid remuneration bonuses (e.g. evening, night or shift work bonus), take the estimated amount into account in the gross salary. The employers' statutory indirect labour costs include social security expenses, pension insurance, accident insurance and unemployment insurance premiums as well as the mandatory group life insurance premium. Indirect labour costs refer to the amount of the employer's statutory indirect labour costs paid for the salary per month. The holiday pay is a salary cost to be covered by the subsidy when it is paid for holiday pay during the subsidy period. Estimate the amount of holiday pay to be paid during the subsidy period. Holiday compensation is not covered by the Helsinki benefit.",
          "heading2": "The pay subsidy and the employment subsidy for people aged 55 and above are monetary subsidies intended to promote the employment of unemployed jobseekers.",
          "heading3": "The Helsinki benefit for employment is intended for guidance, orientation, tools, work clothing and workspace costs when no other support is paid for these. The Helsinki benefit for salary is intended for the cost of employing a subsidised employee (= gross salary, statutory indirect labour costs and holiday pay). The Helsinki benefit for a commission is intended for the performance of an individual job or project."
>>>>>>> b73b2434
        },
        "notifications": {
          "salaryBenefit": {
            "label": "Pay-subsidised apprenticeship",
            "content": "You can apply for the Helsinki benefit for employment or salary for a pay-subsidised apprenticeship"
          },
          "employmentBenefitSelected": {
            "label": "Period",
            "content": "Make sure that the period indicated in the application corresponds to the validity of the employment contract/pay subsidy."
          },
          "salaryBenefitSelected": {
            "label": "Period",
            "content": "Make sure that the period indicated in the application corresponds to the validity of the employment contract/pay subsidy."
          },
          "commissionBenefitSelected": {
            "label": "Period",
            "content": "Varmista, että haettava kesto on sama kuin toimeksiantosopimuksessa."
          },
          "noAvailableBenefitTypes": {
            "label": "No types of benefit available",
            "content": "A company or an association that is not engaged in economic activity can only apply for the Helsinki benefit for salary. Pay subsidy granted for the employment relationship is a prerequisite for the Helsinki benefit for salary."
          },
          "apprenticeshipDidYouKnow": {
            "label": "The Helsinki benefit may be granted for the entire duration of an apprenticeship contract.",
            "content": "You can apply for the Helsinki benefit in periods of up to 12 months. Submit a new application after the 12-month Helsinki benefit grant period."
          }
        },
        "messages": {
          "selectBenefitType": "First, select the type of benefit above",
          "employmentBenefitSelected": "The Helsinki benefit is applied for for 1–12 months depending on the duration of the employment relationship.",
          "salaryBenefitSelected": "In the case of an apprenticeship, a new application must be submitted for the period in exceed of 12 months",
          "commissionBenefitSelected": "Please provide the duration of the commission here"
        },
        "fields": {
          "prefilled": {
            "companyName": "Name of the employer"
          },
          "firstName": {
            "label": "First name",
            "placeholder": "First name"
          },
          "lastName": {
            "label": "Last name",
            "placeholder": "Last name"
          },
          "socialSecurityNumber": {
            "label": "Personal identity code",
            "placeholder": "Personal identity code"
          },
          "phoneNumber": {
            "label": "Telephone",
            "placeholder": "040 1234567"
          },
          "isLivingInHelsinki": {
            "label": "The subsidised employee’s municipality of residence is Helsinki",
            "placeholder": "Yes, the employee will be registered in Helsinki no later than the start of the employment relationship.",
            "yes": "Yes",
            "no": "No",
            "error": "To be eligible for the subsidy, the municipality of residence must be Helsinki."
          },
          "associationImmediateManagerCheck": {
            "label": "Has the person who is being employed been assigned a job supervisor?",
            "placeholder": "Yes, the person to be employed has a supervisor."
          },
          "paySubsidyGranted": {
            "label": "Has this employment relationship received any of the following aid?",
<<<<<<< HEAD
            "labelShort": "Received aid",
            "paySubsidyDefault": "Salary subsidy",
=======
            "paySubsidyDefault": "Pay subsidy",
>>>>>>> b73b2434
            "paySubsidyAged": "Employment aid for people aged 55 and above",
            "paySubsidyNone": "None of the previous subsidies have been granted for this employment relationship"
          },
          "paySubsidyPercent": {
            "label": "Pay subsidy percent in the decision"
          },
          "additionalPaySubsidyPercent": {
            "label": "If another pay subsidy has been granted for the employment relationship, \nplease provide the pay subsidy percent"
          },
          "apprenticeshipProgram": {
            "label": "Is this an apprenticeship?",
            "yes": "Yes",
            "no": "No"
          },
          "benefitType": {
            "label": "Type of benefit applied for",
            "employment": "The Helsinki benefit for employment",
            "salary": "The Helsinki benefit for salary",
            "commission": "The Helsinki benefit for a commission"
          },
          "jobTitle": {
            "label": "Job title",
            "placeholder": "Job title"
          },
          "workingHours": {
            "label": "Working hours per week",
            "placeholder": "Hours",
            "view": "Working hours: {{workingHours}} hours per week",
            "helperText": "hours per week"
          },
          "collectiveBargainingAgreement": {
            "label": "Applicable collective agreement",
            "placeholder": "Applicable collective agreement",
            "tooltip": "Applicable collective agreement: e.g. the collective agreement for commerce. If there is no binding collective agreement in the sector, indicate this with a dash."
          },
          "monthlyPay": {
            "label": "Gross salary",
            "placeholder": "Gross salary",
            "view": "Gross salary {{monthlyPay}} EUR per month",
            "helperText": "EUR per month",
            "tooltip": "Gross salary refers to the salary paid to the person being hired with the subsidy before withholding the employee’s statutory contributions (the employee’s unemployment insurance and pension insurance contributions) and taxes. If bonuses are paid as part of their salary – such as evening, night or shift work – include an estimate of the amount of bonuses in the gross salary."
          },
          "otherExpenses": {
            "label": "Indirect labour costs",
            "placeholder": "Indirect labour costs",
            "view": "Indirect labour costs {{otherExpenses}} EUR per month",
            "helperText": "EUR per month",
            "tooltip": "Indirect labour costs are the amount of the employer’s statutory Indirect labour costs payable from salaries each month. Indirect labour costs include social security, pension insurance, accident insurance, unemployment insurance and a compulsory group life insurance contribution. Please report the amount of Indirect labour costs in euros per month."
          },
          "vacationMoney": {
            "label": "Holiday pay",
            "placeholder": "Holiday pay",
            "view": "Holiday pay {{vacationMoney}} EUR",
            "helperText": "EUR per month",
            "tooltip": "Holiday pay is a subsidised salary cost when it is paid out of annual holiday pay during the subsidised period. Holiday compensation is not covered by the Helsinki benefit. Please report the amount of holiday pay to be paid during the subsidy period in euros per month. "
          },
          "commissionDescription": {
            "label": "Description of the commission",
            "placeholder": "Description"
          },
          "commissionAmount": {
            "label": "Remuneration in EUR",
            "placeholder": "Remuneration"
          },
          "startDate": {
            "label": "Start date",
            "placeholder": "Start date"
          },
          "endDate": {
            "label": "End date",
            "placeholder": "End date"
          }
        }
      },
      "attachments": {
        "heading1": "Attachments",
        "types": {
          "employmentContract": {
            "title": "Employment contract",
            "message": ""
          },
          "paySubsidyDecision": {
            "title": "Pay subsidy decision",
            "message": "Attach both issued pay subsidy decisions"
          },
          "commissionContract": {
            "title": "Toimeksiantosopimus",
            "message": ""
          },
          "educationContract": {
            "title": "Agreement on providing apprenticeship training",
            "message": ""
          },
          "helsinkiBenefitVoucher": {
            "title": "The Helsinki benefit card",
            "message": "Add Helsinki benefit card if one has been issued"
          }
        },
        "add": "Attach the file",
        "remove": "Delete the attachment"
      },
      "summary": {
        "heading1": "Please review the application before submitting."
      },
      "credentials": {
        "heading1": "Processing of the personal data of the person to be employed",
        "heading2": "Processing personal data",
        "sections": {
          "electronicPowerOfAttorney": {
            "title": "Sähköinen valtakirja",
            "description": "Pyydä palkattavaa henkilöä tekemään sähköinen valtakirja. Saat ilmoituksen kun valtakirja on tehty.",
            "action1": "Pyydä sähköistä valtakirjaa"
          },
          "uploadPowerOfAttorney": {
            "title": "Attach the notification",
            "description": "The accepted file formats are JPG, PNG and PDF.",
            "action1": "Print",
            "action2": "Attach the notification"
          }
        }
      },
      "send": {
        "heading1": "Terms"
      }
    }
  },
  "serviceName": "Helsinki benefit service",
  "appName": "Helsinki benefit",
  "header": {
    "loginLabel": "Sign in to the service",
    "logoutLabel": "Log out",
    "userAriaLabelPrefix": "User:",
    "linkSkipToContent": "Skip to content",
    "messages": "Messages",
    "drawer": {
      "title": "Application’s messages"
    },
    "languageMenuButtonAriaLabel": "Select language",
    "menuToggleAriaLabel": "Menu"
  },
  "footer": {
    "copyrightText": "Copyright",
    "allRightsReservedText": "All rights reserved",
    "accessibilityStatement": "Accessibility statement",
    "aboutTheService": "About the service",
    "accessibilityStatementLink": "https://www.hel.fi/helsinki/en/administration/information/information/accessibility",
    "aboutTheServiceLink": "https://www.hel.fi/en/business-and-work/employers/helsinki-benefit-for-employers"
  },
  "notifications": {
    "applicationSubmitted": {
      "label": "Application submitted successfully",
      "message": "Helsinki benefit application {{applicationNumber}} ({{applicantName}}) has been submitted. You will be notified once the application has been processed."
    },
    "applicationSaved": {
      "label": "Application saved",
      "message": "Helsinki-benefit application {{applicationNumber}} {{applicantName}} has been saved."
    },
    "applicationDeleted": {
      "label": "Draft deleted",
      "message": "Application has been deleted. "
    }
  },
  "languages": {
    "fi": "Suomi",
    "sv": "Svenska",
    "en": "English"
  },
  "supportedLanguages": {
    "fi": "Suomeksi",
    "sv": "På svenska",
    "en": "In English"
  },
  "mainIngress": {
    "heading": "Applications",
    "description1": "Welcome to the Helsinki benefit service.",
    "description2": " You can save an incomplete application and continue to fill it in later.",
    "linkText": " Please take a look at the required information and attachments before filling in the application.",
    "newApplicationBtnText": "Submit a new application"
  },
  "attachmentsIngress": {
    "text": "Add the following attachments to the application. All attachments marked with * are required. The accepted file formats are JPG, PNG and PDF and the maximum file size is 10 MB."
  },
  "credentialsIngress": {
    "text": "The person who is to be employed with the Helsinki benefit must be informed about the processing of their personal data. Please print out the notice and ask the prospective employee to sign it."
  },
  "form": {
    "validation": {
      "required": "This field is required",
      "invalid": "Invalid value",
      "number": {
        "invalid": "Invalid value, please enter numbers only",
        "max": "Maximum value is {{max}}",
        "min": "Value must be at least {{min}}"
      },
      "phoneNumber": {
        "max": "Maximum length is {{max}}"
      },
      "string": {
        "max": "This field can be up to {{max}} characters long",
        "min": "This field must be at least {{min}} characters long",
        "url": "This field must be a valid URL",
        "date": "This field must be a valid date",
        "time": "Time must be given in the following format hh:mm",
        "positiveNumber": "This field must be a valid number"
      },
      "date": {
        "mustNotInThePast": "This date must not be in the past",
        "min": "This date must be earliest {{min}}",
        "max": "This date must be latest {{max}}",
        "format": "This date is incorrect"
      },
      "time": {
        "min": "This time must be earliest {{min}}",
        "max": "This time must be latest {{max}}"
      },
      "phone": {
        "invalid": "Invalid phone number"
      },
      "email": {
        "invalid": "Invalid email address"
      },
      "iban": {
        "invalid": "Invalid IBAN"
      },
      "ssn": {
        "invalid": "Invalid personal identity code"
      }
    }
  },
  "select": "Select",
  "login": {
    "login": "Sign in to the service",
    "logoutMessageLabel": "You have logged out",
    "errorLabel": "An unexpected error occurred. Please, sign in again.",
    "sessionExpiredLabel": "User session expired. Sign in again",
    "infoLabel": "Do you have questions about the Helsinki benefit?",
    "logoutInfoContent": "You have been logged out. If you want to continue to use the service, you have to log in again click the button here below.",
    "infoContent": "Send us an email to helsinkilisa@hel.fi.",
    "termsOfServiceHeader": "Information about the processing of the employer representatives’ personal data",
    "heading": "Log in to the Helsinki benefit service",
    "infoText1": "Apply for the Helsinki benefit: financial support for your organisation to employ an unemployed Helsinki resident. You need a Suomi.fi authorisation to act on behalf of your organisation.",
    "subheading1": "Log in with you bank access codes or mobile certificate",
    "infoText2": "When you log in for the first time, your own Helsinki profile is automatically created for you.",
    "subheading2": "The required suomi.fi authorisation",
    "infoText3": "You can log in to the Helsinki benefit service if you have the authority to sign on behalf of the employer or if you have been granted the authority to “Apply for pay subsidy” or “Applying for grants“ in the Suomi.fi service.",
    "authorization": "View the instructions for acting on behalf of an organisation",
    "suomifiUrl": "https://www.suomi.fi/instructions-and-support/e-authorizations/acting-on-behalf-of-an-organisation"
  },
  "errorPage": {
    "title": "An error has unfortunately occurred",
    "message": "We are probably already trying to fix the problem. Please try again later.",
    "home": "Return to the front page",
    "logout": "Log out"
  },
  "error": {
    "generic": {
      "label": "Error occurred",
      "text": "Please try again later."
    },
    "attachments": {
      "title": "Error occurred",
      "tooBig": "The attachemnt size is too big.",
      "fileType": "The attachment file type is not allowed."
    },
    "notFound": {
      "title": "Sorry, the page you were looking for was not found.",
      "text": "Error 404: Check that you have typed in the page address correctly. We may have deleted or moved the content."
    },
    "backend": {
      "Request failed with status code 500": "System error. Please try again later."
    }
  },
  "upload": {
    "isUploading": "Uploading...",
    "errorTitle": "Uploading failed",
    "errorMessage": "Something went wrong. Please try again later."
  },
  "delete": {
    "errorTitle": "Deleting failed",
    "errorMessage": "Something went wrong. Please try again later."
  },
  "pdfViewer": {
    "previous": "Previous page",
    "next": "Next page",
    "page": "Page",
    "terms": "Terms.PDF"
  },
  "tooltip": {
    "ariaLabel": "Show help text",
    "ariaButtonLabel": "Show help text"
  },
  "utility": {
    "and": "and",
    "yes": "Yes",
    "no": "No",
    "close": "Close",
    "home": "Return to the front page"
  },
  "messenger": {
    "messages": "Application’s messages",
    "titles": {
      "applicantMessage": "Applicant",
      "handlerMessage": "Handler",
      "note": ""
    },
    "list": {
      "errors": {
        "create": {
          "label": "Error occurred",
          "text": "An error occurred when trying to create the message. Please try again later."
        },
        "fetch": {
          "label": "Error occurred",
          "text": "An error occurred when trying to fetch the message. Please try again later."
        }
      }
    },
    "compose": "Write a message",
    "send": "Submit",
    "isSecure": "Messages are encrypted",
    "noMessages": "No messages",
    "close": "Close"
  },
  "application": {
    "tooltipShowInfo": "Show information"
  },
  "pageTitles": {
    "login": "Helsinki benefit - Log in",
    "home": "Helsinki benefit - Frontpage",
    "createApplication": "Helsinki benefit - Application - Create",
    "editApplication": "Helsinki benefit - Application - Edit",
    "viewApplication": "Helsinki benefit - Application - View",
    "accessibilityStatement": "Helsinki benefit - Accessibility statement"
  },
  "accessibilityStatement": {
    "h1": "Accessibility statement",
    "sections": {
      "section1": {
        "heading1": "The digital Helsinki benefit e-service for employment",
        "content1": "This accessibility statement is for the digital Helsinki benefit service for employment. The web address of this service is https://helsinki-lisa.hel.fi"
      },
      "section2": {
        "heading1": "The City of Helsinki’s goal",
        "content1": "Helsinki aims to meet or exceed Level AA of the Web Content Accessibility Guidelines (WCAG) for the accessibility of its digital services as far as is reasonably possible.",
        "content2": "At a minimum, Helsinki’s goal is to achieve Level AA accessibility or better in its digital services in accordance with the WCAG guidelines."
      },
      "section3": {
        "heading1": "The state of accessibility of the Helsinki-benefit e-service",
        "content1": "The Helsinki benefit e-service meets the critical accessibility requirements set by law in accordance with WCAG v2.1 Level AA with the following identified shortcomings:",
        "heading2": "Non-accessible content, identified deficiencies and corrective measures",
        "content2": "Below are some of the identified deficiencies that have not yet been remedied.",
        "list": {
          "item1": {
            "heading": "The screen reader focus order is incorrect",
            "text": "When users start a new application, the focus of the screen reader is not at the top of the form, but incorrectly in the middle of the Employer Information section."
          },
          "item2": {
            "heading": "The current work stage is not relayed to the assistive technology",
            "text": "No technical information is transmitted from the workflow of the form to the assistive technology about which stage of the workflow the user is currently in."
          },
          "item3": {
            "heading": "Reporting more than one erroneous form field",
            "text": "Error messages in the service are usually shown in a way that moves the user’s browser focus to the first erroneous form field when attempting to proceed to the next section of the form. It is difficult to find other errors if there is an error in more than one field."
          },
          "item4": {
            "heading": "Error message texts are too general",
            "text": "Many fields used the same error message, i.e. \"Incorrect value\". This error message appears in fields such as ‘First Name’, ‘Last Name’, ‘Holiday Pay’ and ‘Working Hours per Week’."
          },
          "item5": {
            "heading": "It is not possible to set dates using text input fields",
            "text": "The severity of this problem is reduced by the fact that the calendar function is accessible when using the screen reader and keyboard."
          }
        },
        "heading3": "Correcting the deficiencies",
        "content3": "Efforts are continuously underway to remedy the accessibility deficiencies that have been identified. The list of accessibility deficiencies identified in this statement will be updated as they are addressed."
      },
      "section4": {
        "heading1": "Preparing the accessibility statement",
        "content1": "This statement has been updated on 5 June 2023."
      },
      "section5": {
        "heading1": "Assessing accessibility",
        "content1": "The accessibility assessment has been carried out in accordance with the City of Helsinki’s work guidelines and methods, which aim to ensure that the site is accessible at all stages of operation.",
        "content2": "Accessibility has been reviewed in an audit carried out by an external expert. Siteimprov carried out the external expert audit on 23 March 2022.",
        "content3": "Accessibility has been reviewed using automated accessibility software and manual review of the site and content. The software check was performed using Siteimprove’s automatic accessibility testing tool and browser extension.",
        "content4": "Manual testing was carried out using Chrome and Firefox browsers, their 200% zoom levels and IT tools such as screen readers, controllers and special keyboards. Mobile testing was carried out using iOS and Android operating systems and their dedicated screen readers."
      },
      "section6": {
        "heading1": "Updating the accessibility statement",
        "content1": "The accessibility of the website is ensured with continuous monitoring whenever the technology or content changes, as well as through periodic reviews. This statement is updated when the site changes and when accessibility is reviewed."
      },
      "section7": {
        "heading1": "Did you notice shortcomings in accessibility?",
        "content1": "We are constantly working to improve the accessibility of our online service. If you find issues that are not described on this page, please let us know, and we will do our best to correct the deficiencies.",
        "content2": "Provide feedback using this online form ",
        "content3": "You can also use the feedback channel to request information about hel.fi content in an accessible format."
      },
      "section8": {
        "heading1": "Requesting information in accessible formats",
        "content1": "If you do not experience the website content in an accessible format, you can request information using the feedback form. ",
        "content1end": ". We aim to respond to enquiries within a reasonable time."
      },
      "section9": {
        "heading1": "Accessibility monitoring",
        "content1": "The Southern Finland Regional State Administrative Agency supervises the fulfilment of accessibility requirements. If you are dissatisfied with your response – or if you receive no response within two weeks – you can submit feedback to the Southern Finland Regional State Administrative Agency.",
        "contact1": "Southern Finland Regional State Administrative Agency,",
        "contact2": "Accessibility Monitoring Unit",
        "contact3": "www.saavutettavuusvaatimukset.fi",
        "contact4": "saavutettavuus@avi.fi",
        "content2": "The City of Helsinki Employment Services Unit is responsible for the accessibility statement of the Helsinki benefit service."
      },
      "section10": {
        "heading1": "The City of Helsinki and accessibility",
        "content1": "The city promotes the accessibility of digital services by standardising its publication activities and providing accessibility training for its staff.",
        "content2": "The accessibility level of the sites is constantly monitored as the sites are maintained. Any identified deficiencies are addressed immediately. We aim to make the necessary changes as quickly as possible."
      },
      "section11": {
        "heading1": "People with disabilities and users of assistive technologies",
        "content1": "The city offers guidance and support for people with disabilities and users of assistive technologies. Support is available on the advisory pages on the city’s website and via the phone helpline."
      },
      "section12": {
        "heading1": "Feedback and contact information"
      }
    }
  },
  "toast": {
    "closeToast": "Close notification"
  }
}<|MERGE_RESOLUTION|>--- conflicted
+++ resolved
@@ -207,14 +207,8 @@
         "tooltips": {
           "heading5Employment": "Collective agreement applied: e.g. Collective Agreement for the Commercial Sector. If there is no binding collective agreement in the sector, put in a dash.",
           "heading5EmploymentSub1": "Gross salary refers to total salary before deducting taxes and statutory contributions. Gross salary is stated in employment contracts. If bonuses are paid as part of salary – such as evening, night or shift work – include an estimate of the amount of bonuses in the gross salary.",
-<<<<<<< HEAD
-          "heading2": "The salary subsidy and the employment subsidy for people aged 55 and above are monetary subsidies intended to promote the employment of unemployed jobseekers.",
-          "heading3": "The Helsinki benefit for employment is intended for guidance, orientation, tools, work clothing and workspace costs when no other support is paid for these. The Helsinki benefit for salary is intended for the cost of employing a subsidised employee (= gross salary, statutory indirect labour costs and holiday bonus). The Helsinki benefit for a commission is intended for the performance of an individual job or project."
-=======
-          "heading5Assignment": "The gross salary is the salary paid to the subsidised employee before the deduction of the employee's statutory contributions (the employee's unemployment insurance and pension insurance contributions) and taxes. If the subsidised employee is paid remuneration bonuses (e.g. evening, night or shift work bonus), take the estimated amount into account in the gross salary. The employers' statutory indirect labour costs include social security expenses, pension insurance, accident insurance and unemployment insurance premiums as well as the mandatory group life insurance premium. Indirect labour costs refer to the amount of the employer's statutory indirect labour costs paid for the salary per month. The holiday pay is a salary cost to be covered by the subsidy when it is paid for holiday pay during the subsidy period. Estimate the amount of holiday pay to be paid during the subsidy period. Holiday compensation is not covered by the Helsinki benefit.",
           "heading2": "The pay subsidy and the employment subsidy for people aged 55 and above are monetary subsidies intended to promote the employment of unemployed jobseekers.",
           "heading3": "The Helsinki benefit for employment is intended for guidance, orientation, tools, work clothing and workspace costs when no other support is paid for these. The Helsinki benefit for salary is intended for the cost of employing a subsidised employee (= gross salary, statutory indirect labour costs and holiday pay). The Helsinki benefit for a commission is intended for the performance of an individual job or project."
->>>>>>> b73b2434
         },
         "notifications": {
           "salaryBenefit": {
@@ -281,12 +275,8 @@
           },
           "paySubsidyGranted": {
             "label": "Has this employment relationship received any of the following aid?",
-<<<<<<< HEAD
             "labelShort": "Received aid",
-            "paySubsidyDefault": "Salary subsidy",
-=======
             "paySubsidyDefault": "Pay subsidy",
->>>>>>> b73b2434
             "paySubsidyAged": "Employment aid for people aged 55 and above",
             "paySubsidyNone": "None of the previous subsidies have been granted for this employment relationship"
           },
