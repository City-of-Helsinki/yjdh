--- conflicted
+++ resolved
@@ -545,14 +545,7 @@
       "buttonText": ""
     }
   },
-<<<<<<< HEAD
-  "pageTitles": {
-    "home": "Helsingforstillägg - Etusivu",
-    "login": "Helsingforstillägg - Logga",
-    "application": "Helsingforstillägg - Ansökan {{applicationNumber}}"
-=======
   "application": {
     "tooltipShowInfo": "Visa information"
->>>>>>> 4b7d658b
   }
 }