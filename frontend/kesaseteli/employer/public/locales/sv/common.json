{
  "appName": "Sommarsedeln",
  "header": {
    "loginLabel": "Logga in i tjänsten",
    "logoutLabel": "Logga ut",
    "userAriaLabelPrefix": "Användaren:",
    "linkSkipToContent": "Gå till innehållet",
<<<<<<< HEAD
    "menuToggleAriaLabel": "Menu"
=======
    "menuToggleAriaLabel": "Menyn"
>>>>>>> e32f27fa
  },
  "errorPage": {
    "title": "Ett oförväntat fel skedde",
    "message": "Något gick fel. Det kan hjälpa, ladda upp sidan på nytt.",
    "retry": "Ladda upp sidan på nytt.",
    "logout": "Logga ut"
  },
  "404Page": {
    "pageNotFoundLabel": "Sidan kunde inte hittas",
    "pageNotFoundContent": "Voi nei, något gick fel. Pröva med att gå tillbaka till ansökan genom framsidan <lnk>här</lnk>"
  },
  "loginPage": {
    "logoutMessageLabel": "Du har loggat ut",
    "errorLabel": "Ett okänt fel inträffade. Logga in på nytt.",
    "sessionExpiredLabel": "Användarsessionen föråldrades. Logga in på nytt.",
    "infoLabel": "Att använda tjänsten kräver stark autentisering",
    "logoutInfoContent": "Du har nu loggats ut. Om du vill fortsätta använda tjänsten, logga in på nytt genom att klicka på knappen nedan.",
    "infoContent": "Du bör identifiera dig för att kunna avancera till tjänsten. Du kan själv välja det identifieringssätt du vill använda. Identifieringsuppgifterna rör sig i en säker anslutning. Klicka på nedanstående knapp för att identifiera dig. "
  },
  "thankyouPage": {
    "thankyouMessageLabel": "Ansökan är skickad.",
    "thankyouMessageContent": "Vänta på att ansökan behandlas. Vi tar kontakt när ansökan har behandlats, då får du med samma rätten att fakturera.  Nu kan stänga sidan.",
    "createNewApplication": "Gör en ny ansökan",
    "title": "Ansökan {{submitted_at}}"
  },
  "application": {
    "new": "Ny ansökan",
    "common_error": "Ett oförväntat fel skedde",
    "loading": "Ansökan laddas...",
    "loadingFinished": "Nedladdningen av ansökan är färdig",
    "wizardStepButton": "Gå till steg",
    "tooltipShowInfo": "Visa information",
    "step1": {
      "name": "Arbetsgivare",
      "header": "1. Arbetsgivarens uppgifter",
      "tooltip": "Skriv in dina uppgifter i formuläret. Fortsätt med att klicka på Spara och fortsätt. Du kan återvända för att redigera uppgifterna också i följande skede.",
      "companyInfoGrid": {
        "title": "Foretag information",
        "header": {
          "name": "Företag",
          "business_id": "FO-nummer",
          "industry": "Bransch",
          "company_form": "Bolagsform",
          "postcode": "Post nummer",
          "city": "Kommun"
        }
      }
    },
    "step2": {
      "name": "Arbetsanställning",
      "header": "2. Utredning om anställningshållande",
      "employment": "Anställning",
      "tooltip": "Skriv i formuläret sommararbetarens uppgifter samt Sommarsedelns serienummer. Du kan återvända för att redigera uppgifterna också i följande skede.",
      "attachments_section": "Obligatoriska bilagor",
      "employment_section": "Beskrivning av arbetsförhållandet",
      "employment_description_placeholder": "Skriv här vilka arbetsuppgifter den unga gjorde.",
      "add_employment": "Lägg till en ny anställning",
      "save_employment": "Spara informationen",
      "remove_employment": "Ta bort uppgifterna"
    },
    "step3": {
      "name": "Skicka",
      "header": "3. Kontrollera och skicka",
      "employerTitle": "Arbetsgivarens uppgifter",
      "employmentTitle": "Utredning om den unga personens anställningsrhållande",
      "tooltip": "Här ser du dina uppgifter och bilagor. Kontrollera, att allt stämmer och tryck “skicka ansökan”. Om du vill korrigera något, klicka på ”gå tillbaka”."
    },
    "buttons": {
      "previous": "Tillbaka",
      "next": "Spara och fortsätt",
      "last": "Skicka ansökan"
    },
    "form": {
      "selectionGroups": {
        "summer_voucher_exception_reason": {
          "9th_grader": "9 klassist",
          "born_2004": "Född 2004"
        },
        "hired_without_voucher_assessment": {
          "yes": "Jo",
          "no": "Nej",
          "maybe": "Kanske"
        }
      },
      "inputs": {
        "contact_person_name": "Kontakt personens namn",
        "contact_person_email": "Kontakt personens epost",
        "street_address": "Arbetsplatsens gatuadress",
        "contact_person_phone_number": "Telefonnummer",
        "is_separate_invoicer": "Faktureringen sköts av en annan person",
        "invoicer_name": "Kontakt person för faktureringen",
        "invoicer_email": "E-posten för kontaktperson för fakturan",
        "invoicer_phone_number": "Telefonnummer för kontaktperson för fakturan ",
        "employee_name": "Arbetstagarens namn",
        "employee_ssn": "Personnummer",
        "summer_voucher_exception_reason": "Årsklass eller födelseår",
        "employee_home_city": "Hemort",
        "employee_postcode": "Post nummer",
        "employee_phone_number": "Telefonnummer",
        "employment_postcode": "Arbetsplatsens postnummer",
        "summer_voucher_serial_number": "Sommarsedelns serienummer",
        "employee_school": "Skolans namn",
        "employment_contract": "Arbetskontrakt",
        "payslip": "Löneintyg",
        "employment_start_date": "Anställningen började",
        "employment_end_date": "Anställningen slutade",
        "employment_work_hours": "Arbetstimmar",
        "employment_description": "Beskrivning av arbetsuppgifter",
        "employment_salary_paid": "Utbetalt lönebelopp (€)",
        "hired_without_voucher_assessment": "Skulle du ha anställt en ung sommarjobbare utan Sommarsedeln?",
        "termsAndConditions": "Jag har läst och godkänner <a>villkoren</a>."
      },
      "helpers": {
        "date": "Använd ett format D.M.ÅÅÅÅ",
        "format": "Använd ett format",
        "attachments": "Du kan lägga till upp till 5 bilagor. Tillåtna filformat: pdf, jpg och png. Maximal storlek 10 MB",
        "employment_contract": "Bifoga här arbetskontraktet för sommarjobbaren du anställt med Sommarjobbsedeln.",
        "payslip": "Bifoga här löneintyget för sommarjobbaren du anställt med Sommarjobbsedeln."
      },
      "errors": {
        "required": "Uppgifter fattas eller är ofullständiga",
        "maxLength": "Den inmatade texten är för lång",
        "pattern": "Den inmatade uppgiftern är i fel format",
        "validate": "Den inmatade uppgiftern är i fel format",
        "selectionGroups": "Välj något alternativ",
        "checkboxRequired": "Obligatoriskt val",
        "attachments": "Lägg till åtminstone en fil"
      },
      "notification": {
        "title": "Fyll i de uppgifter som fattas eller är felaktiga"
      }
    }
  },
  "footer": {
    "copyrightText": "Helsingfors stad",
    "allRightsReservedText": "Med ensamrätt",
    "accessibilityStatement": "Tillgänglighetsutlåtande",
    "accessibilityStatementLink": "https://www.hel.fi/helsinki/sv/stad-och-forvaltning/information/tillganglighet/tillganglighetsutlatanden",
    "information": "Information om servicen",
    "informationLink": "https://kesaseteli.fi/sv/"
  },
  "languages": {
    "fi": "Suomeksi",
    "sv": "På svenska",
    "en": "In English"
  },
  "termsAndConditionsLink": "https://kesaseteli.fi/sv/med-sommarsedeln-i-handen-ar-du-ett-steg-narmare-dina-drommars-sommarjobb/at-arbetsgivaren/",
  "error": {
    "generic": {
      "label": "Ett okänt fel inträffade.",
      "text": "Försök igen senare."
    },
    "attachments": {
      "title": "Det skedde ett fel i nedladdningen av filen",
      "tooBig": "Filen är för stor",
      "fileType": "Filtypen är inte tillåten"
    }
  },
  "upload": {
    "isUploading": "Sänder...",
    "errorTitle": "Uppladdningen av filen misslyckades",
    "errorMessage": "Något gick fel. Försök igen senare."
  },
  "delete": {
    "errorTitle": "Borttagningen misslyckades",
    "errorMessage": "Något gick fel. Försök igen senare."
  },
  "applications": {
    "sections": {
      "attachments": {
        "types": {
          "employment_contract": {
            "title": "Arbetskontrakt",
            "message": ""
          },
          "payslip": {
            "title": "Löneintyg",
            "message": ""
          }
        },
        "add": "Bifoga bilaga",
        "remove": "Ta bort filen"
      }
    }
  }
}<|MERGE_RESOLUTION|>--- conflicted
+++ resolved
@@ -5,11 +5,7 @@
     "logoutLabel": "Logga ut",
     "userAriaLabelPrefix": "Användaren:",
     "linkSkipToContent": "Gå till innehållet",
-<<<<<<< HEAD
-    "menuToggleAriaLabel": "Menu"
-=======
     "menuToggleAriaLabel": "Menyn"
->>>>>>> e32f27fa
   },
   "errorPage": {
     "title": "Ett oförväntat fel skedde",
