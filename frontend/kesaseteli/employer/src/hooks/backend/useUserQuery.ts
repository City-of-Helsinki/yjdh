--- conflicted
+++ resolved
@@ -2,7 +2,12 @@
 import useLogoutQuery from 'kesaseteli/employer/hooks/backend/useLogoutQuery';
 import { useRouter } from 'next/router';
 import { useTranslation } from 'next-i18next';
-import { QueryKey, useQuery, UseQueryOptions, UseQueryResult } from 'react-query';
+import {
+  QueryKey,
+  useQuery,
+  UseQueryOptions,
+  UseQueryResult,
+} from 'react-query';
 import handleError from 'shared/error-handler/error-handler';
 import useLocale from 'shared/hooks/useLocale';
 import User from 'shared/types/user';
@@ -15,15 +20,9 @@
   const { t } = useTranslation();
   const router = useRouter();
   const locale = useLocale();
-<<<<<<< HEAD
-  return useQuery(`${BackendEndpoint.USER}`, {
+  return useQuery(BackendEndpoint.USER as QueryKey, {
     enabled: logoutQuery.isIdle,
-    onError: (error) => handleError(error, t, router, locale),
-=======
-  return useQuery(BackendEndpoint.USER as QueryKey, {
-    enabled: !logoutQuery.isLoading,
     onError: (error) => handleError(error as Error, t, router, locale),
->>>>>>> 1840f7f8
     select,
     refetchInterval,
   });
