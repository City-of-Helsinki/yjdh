--- conflicted
+++ resolved
@@ -2,19 +2,11 @@
 import useApplicationQuery from 'kesaseteli/employer/hooks/backend/useApplicationQuery';
 import useUpdateApplicationQuery from 'kesaseteli/employer/hooks/backend/useUpdateApplicationQuery';
 import { clearLocalStorage } from 'kesaseteli/employer/utils/localstorage.utils';
-<<<<<<< HEAD
 import isEmpty from 'lodash/isEmpty';
 import noop from 'lodash/noop';
 import { UseMutationResult, UseQueryResult } from 'react-query';
 import Application from 'shared/types/application';
 import DraftApplication from 'shared/types/draft-application';
-=======
-import noop from 'lodash/noop';
-import { UseMutationResult, UseQueryResult } from 'react-query';
-import DraftApplication from 'shared/types/draft-application';
-import Application from 'shared/types/employer-application';
-import { isEmpty } from 'shared/utils/array.utils';
->>>>>>> 094ddf93
 
 export type ApplicationQueryResult = UseQueryResult<Application, Error>;
 export type ApplicationMutationResult = UseMutationResult<
@@ -26,7 +18,6 @@
 export type ApplicationApi = {
   applicationId?: string;
   application: ApplicationQueryResult['data'];
-<<<<<<< HEAD
   updateApplication: (
     application: DraftApplication,
     onSuccess?: () => void
@@ -41,25 +32,16 @@
     index: number,
     onSuccess?: () => void
   ) => void;
-=======
-  updateApplication: (application: DraftApplication) => void;
-  sendApplication: (application: Application) => void;
-  addEmployment: (application: DraftApplication) => void;
-  removeEmployment: (application: DraftApplication, index: number) => void;
->>>>>>> 094ddf93
   isLoading: ApplicationQueryResult['isLoading'];
   isUpdating: ApplicationQueryResult['isLoading'];
   loadingError: ApplicationQueryResult['error'];
   updatingError: ApplicationMutationResult['error'];
   isError: boolean;
-<<<<<<< HEAD
 };
 
 export type Params = {
   onUpdateSuccess: (application: DraftApplication) => void;
   onSendSuccess: (application: Application) => void;
-=======
->>>>>>> 094ddf93
 };
 
 const useApplicationApi = (
@@ -79,7 +61,6 @@
   } = useUpdateApplicationQuery(application, onUpdateSuccess);
 
   const addEmployment: ApplicationApi['addEmployment'] = (
-<<<<<<< HEAD
     draftApplication: DraftApplication,
     onSuccess: (application: DraftApplication) => void = noop
   ) => {
@@ -90,27 +71,16 @@
         onSuccess: () => onSuccess(draftApplication),
       }
     );
-=======
-    draftApplication: DraftApplication
-  ) => {
-    const summer_vouchers = [...(draftApplication.summer_vouchers ?? []), {}];
-    return mutate({ ...draftApplication, status: 'draft', summer_vouchers });
->>>>>>> 094ddf93
   };
 
   const removeEmployment: ApplicationApi['removeEmployment'] = (
     draftApplication: DraftApplication,
-<<<<<<< HEAD
     index: number,
     onSuccess: (application: DraftApplication) => void = noop
-=======
-    index: number
->>>>>>> 094ddf93
   ) => {
     const summer_vouchers = (draftApplication.summer_vouchers ?? []).filter(
       (elem, i) => i !== index
     );
-<<<<<<< HEAD
     return mutate(
       { ...draftApplication, status: 'draft', summer_vouchers },
       {
@@ -136,31 +106,13 @@
   const sendApplication: ApplicationApi['sendApplication'] = (
     completeApplication: Application,
     onSuccess = noop
-=======
-    return mutate({ ...draftApplication, status: 'draft', summer_vouchers });
-  };
-
-  const updateApplication: ApplicationApi['updateApplication'] = (
-    draftApplication: DraftApplication
-  ) => {
-    if (isEmpty(draftApplication.summer_vouchers)) {
-      return addEmployment(draftApplication);
-    }
-    return mutate({ ...draftApplication, status: 'draft' });
-  };
-  const sendApplication: ApplicationApi['sendApplication'] = (
-    completeApplication: Application
->>>>>>> 094ddf93
   ) =>
     mutate(
       { ...completeApplication, status: 'submitted' },
       {
         onSuccess: () => {
           clearLocalStorage(`application-${completeApplication.id}`);
-<<<<<<< HEAD
           onSuccess();
-=======
->>>>>>> 094ddf93
         },
       }
     );
