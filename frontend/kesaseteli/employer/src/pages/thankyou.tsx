--- conflicted
+++ resolved
@@ -1,5 +1,4 @@
 import { Button, IconPlus } from 'hds-react';
-import { $Notification } from 'kesaseteli/employer/components/application/login.sc';
 import ApplicationSummary from 'kesaseteli/employer/components/application/summary/ApplicationSummary';
 import useApplicationApi from 'kesaseteli/employer/hooks/application/useApplicationApi';
 import { GetStaticProps, NextPage } from 'next';
@@ -11,11 +10,7 @@
 import FormSection from 'shared/components/forms/section/FormSection';
 import { $GridCell } from 'shared/components/forms/section/FormSection.sc';
 import withAuth from 'shared/components/hocs/withAuth';
-<<<<<<< HEAD
-import Layout from 'shared/components/Layout';
 import Notification from 'shared/components/notification/Notification';
-=======
->>>>>>> f545f364
 import PageLoadingSpinner from 'shared/components/pages/PageLoadingSpinner';
 import useLocale from 'shared/hooks/useLocale';
 import getServerSideTranslations from 'shared/i18n/get-server-side-translations';
@@ -50,42 +45,13 @@
             {t(`common:appName`)}
           </title>
         </Head>
-<<<<<<< HEAD
-        <Layout>
-          <Notification
-            label={t(`common:thankyouPage.thankyouMessageLabel`)}
-            type="success"
-            size="large"
-          >
-            {t(`common:thankyouPage.thankyouMessageContent`)}
-          </Notification>
-          <ApplicationSummary
-            header={t(`common:thankyouPage.title`, {
-              submitted_at: convertToUIDateAndTimeFormat(
-                application.submitted_at
-              ),
-            })}
-          />
-          <FormSection columns={1} withoutDivider>
-            <$GridCell>
-              <Button
-                theme="coat"
-                iconLeft={<IconPlus />}
-                onClick={createNewApplicationClick}
-              >
-                {t(`common:thankyouPage.createNewApplication`)}
-              </Button>
-            </$GridCell>
-          </FormSection>
-        </Layout>
-=======
-        <$Notification
+        <Notification
           label={t(`common:thankyouPage.thankyouMessageLabel`)}
           type="success"
           size="large"
         >
           {t(`common:thankyouPage.thankyouMessageContent`)}
-        </$Notification>
+        </Notification>
         <ApplicationSummary
           header={t(`common:thankyouPage.title`, {
             submitted_at: convertToUIDateAndTimeFormat(
@@ -104,7 +70,6 @@
             </Button>
           </$GridCell>
         </FormSection>
->>>>>>> f545f364
       </Container>
     );
   }
