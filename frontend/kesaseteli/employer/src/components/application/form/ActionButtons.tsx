--- conflicted
+++ resolved
@@ -70,15 +70,9 @@
           disabled={isLoading}
         >
           {isLastStep
-<<<<<<< HEAD
             ? t(`common:application.buttons.last`)
             : t(`common:application.buttons.next`)}
-        </$PrimaryButton>
-=======
-            ? t(`common:application.buttons.send`)
-            : t(`common:application.buttons.save_and_continue`)}
         </Button>
->>>>>>> 5c94f459
       </$GridCell>
     </$ButtonSection>
   );
