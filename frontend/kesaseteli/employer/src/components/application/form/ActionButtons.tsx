import { Button, IconArrowLeft, IconArrowRight } from 'hds-react';
import useApplicationApi from 'kesaseteli/employer/hooks/application/useApplicationApi';
import noop from 'lodash/noop';
import { useTranslation } from 'next-i18next';
import React from 'react';
import { useFormContext } from 'react-hook-form';
import { $GridCell } from 'shared/components/forms/section/FormSection.sc';
import useWizard from 'shared/hooks/useWizard';
import Application from 'shared/types/application-form-data';

import { $ButtonSection } from './ActionButtons.sc';

type Props = {
  onAfterLastStep?: () => void;
};

const ActionButtons: React.FC<Props> = ({ onAfterLastStep = noop }) => {
  const { t } = useTranslation();
  const {
    handleSubmit,
    formState: { isSubmitting },
  } = useFormContext<Application>();
  const {
    isFirstStep,
    isLastStep,
    goToPreviousStep,
    goToNextStep,
    clearStepHistory,
    isLoading: isWizardLoading,
  } = useWizard();
  const { updateApplication, sendApplication, updateApplicationQuery } =
    useApplicationApi();

  const handleSuccess = React.useCallback(
    (validatedApplication) => {
      if (!isLastStep) {
        return updateApplication(validatedApplication, () => goToNextStep());
      }
      return sendApplication(validatedApplication, onAfterLastStep);
    },
    [
      isLastStep,
      updateApplication,
      goToNextStep,
      sendApplication,
      onAfterLastStep,
    ]
<<<<<<< HEAD
  );

  const handleInvalid = React.useCallback(
    () => clearStepHistory(),
    [clearStepHistory]
=======
>>>>>>> 1840f7f8
  );

  const isLoading =
    isSubmitting || updateApplicationQuery.isLoading || isWizardLoading;
  return (
    <$ButtonSection columns={isFirstStep ? 1 : 2} withoutDivider>
      {!isFirstStep && (
        <$GridCell justifySelf="start">
          <Button
            variant="secondary"
            theme="black"
            data-testid="previous-button"
            iconLeft={<IconArrowLeft />}
            onClick={() => goToPreviousStep()}
            isLoading={isLoading}
            disabled={isLoading}
          >
            {t(`common:application.buttons.previous`)}
          </Button>
        </$GridCell>
      )}
      <$GridCell justifySelf="end">
        <Button
          theme="coat"
          data-testid="next-button"
          iconRight={<IconArrowRight />}
          onClick={handleSubmit(handleSuccess, handleInvalid)}
          loadingText={t(`common:application.loading`)}
          isLoading={isLoading}
          disabled={isLoading}
        >
          {isLastStep
            ? t(`common:application.buttons.last`)
            : t(`common:application.buttons.next`)}
        </Button>
      </$GridCell>
    </$ButtonSection>
  );
};

ActionButtons.defaultProps = {
  onAfterLastStep: noop,
};

export default ActionButtons;<|MERGE_RESOLUTION|>--- conflicted
+++ resolved
@@ -45,14 +45,11 @@
       sendApplication,
       onAfterLastStep,
     ]
-<<<<<<< HEAD
   );
 
   const handleInvalid = React.useCallback(
     () => clearStepHistory(),
     [clearStepHistory]
-=======
->>>>>>> 1840f7f8
   );
 
   const isLoading =
