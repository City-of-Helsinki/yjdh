--- conflicted
+++ resolved
@@ -2,10 +2,6 @@
 import useApplicationApi from 'kesaseteli/employer/hooks/application/useApplicationApi';
 import React from 'react';
 import LoadingSkeleton from 'react-loading-skeleton';
-<<<<<<< HEAD
-import { $GridCell } from 'shared/components/forms/section/FormSection.sc';
-=======
->>>>>>> 3671a02d
 import Company from 'shared/types/company';
 
 type Props = { field: keyof Company };
@@ -13,21 +9,13 @@
 const CompanyInfoCell: React.FC<Props> = ({ field }: Props) => {
   const { applicationQuery } = useApplicationApi();
   return (
-<<<<<<< HEAD
-    <$GridCell aria-labelledby={field} role="gridcell">
-=======
     <$CompanyInfoCell aria-labelledby={field} role="gridcell">
->>>>>>> 3671a02d
       {applicationQuery.isSuccess ? (
         <pre>{applicationQuery.data.company?.[field]}</pre>
       ) : (
         <LoadingSkeleton width="90%" />
       )}
-<<<<<<< HEAD
-    </$GridCell>
-=======
     </$CompanyInfoCell>
->>>>>>> 3671a02d
   );
 };
 
