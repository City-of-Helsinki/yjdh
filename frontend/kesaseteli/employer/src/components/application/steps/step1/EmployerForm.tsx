import CompanyInfoGrid from 'kesaseteli/employer/components/application/companyInfo/CompanyInfo';
import Checkbox from 'kesaseteli/employer/components/application/form/Checkbox';
import TextInput from 'kesaseteli/employer/components/application/form/TextInput';
import ContactInputs from 'kesaseteli/employer/components/application/steps/step1/ContactInputs';
import EmployerErrorSummary from 'kesaseteli/employer/components/application/steps/step1/EmployerErrorSummary';
import useInvoicerToggle from 'kesaseteli/employer/hooks/application/useInvoicerToggle';
import { useTranslation } from 'next-i18next';
import React from 'react';
import { useFormContext } from 'react-hook-form';
import FormSection from 'shared/components/forms/section/FormSection';
<<<<<<< HEAD
import useWizard from 'shared/hooks/useWizard';
=======
import Application from 'shared/types/application-form-data';
>>>>>>> 18c8ad50

const EmployerForm: React.FC = () => {
  const { t } = useTranslation();
  const stepTitle = t('common:application.step1.header');

  const { trigger, formState } = useFormContext<Application>();

  const [showInvoicer, toggleInvoicer] = useInvoicerToggle();
  const { clearStepHistory } = useWizard();

  const onToggleInvoicer = React.useCallback(() => {
    toggleInvoicer();
    clearStepHistory();
  }, [toggleInvoicer, clearStepHistory]);

  const onToggleInvoicer = React.useCallback(() => {
    if (formState.isSubmitted) {
      void trigger();
    }
    toggleInvoicer();
  }, [formState.isSubmitted, toggleInvoicer, trigger]);

  return (
    <>
      <FormSection
        header={stepTitle}
        tooltip={t('common:application.step1.tooltip')}
        withoutDivider
      />
      <CompanyInfoGrid />
      <EmployerErrorSummary />
      <FormSection columns={2}>
        <ContactInputs type="contact_person" />
        <TextInput
          id="street_address"
          validation={{ required: true, maxLength: 256 }}
        />
        <Checkbox
          $colSpan={2}
          id="is_separate_invoicer"
          onChange={onToggleInvoicer}
          initialValue={showInvoicer}
        />
        {showInvoicer && <ContactInputs type="invoicer" />}
      </FormSection>
    </>
  );
};

export default EmployerForm;<|MERGE_RESOLUTION|>--- conflicted
+++ resolved
@@ -8,11 +8,8 @@
 import React from 'react';
 import { useFormContext } from 'react-hook-form';
 import FormSection from 'shared/components/forms/section/FormSection';
-<<<<<<< HEAD
 import useWizard from 'shared/hooks/useWizard';
-=======
 import Application from 'shared/types/application-form-data';
->>>>>>> 18c8ad50
 
 const EmployerForm: React.FC = () => {
   const { t } = useTranslation();
@@ -24,16 +21,12 @@
   const { clearStepHistory } = useWizard();
 
   const onToggleInvoicer = React.useCallback(() => {
-    toggleInvoicer();
-    clearStepHistory();
-  }, [toggleInvoicer, clearStepHistory]);
-
-  const onToggleInvoicer = React.useCallback(() => {
     if (formState.isSubmitted) {
       void trigger();
     }
     toggleInvoicer();
-  }, [formState.isSubmitted, toggleInvoicer, trigger]);
+    clearStepHistory();
+  }, [formState.isSubmitted, toggleInvoicer, trigger, clearStepHistory]);
 
   return (
     <>
