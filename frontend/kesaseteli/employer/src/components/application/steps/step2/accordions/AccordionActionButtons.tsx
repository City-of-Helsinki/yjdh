import { Button, IconTrash } from 'hds-react';
import useAccordionStateLocalStorage from 'kesaseteli/employer/hooks/application/useAccordionStateLocalStorage';
import useApplicationApi from 'kesaseteli/employer/hooks/application/useApplicationApi';
import useValidateEmployment from 'kesaseteli/employer/hooks/employments/useValidateEmployment';
import { useTranslation } from 'next-i18next';
import React from 'react';
import { useFormContext } from 'react-hook-form';
import { $GridCell } from 'shared/components/forms/section/FormSection.sc';
<<<<<<< HEAD
import Application from 'shared/types/application-form-data';

import { $SupplementaryButton } from './EmploymentAccordion.sc';

=======
import Application from 'shared/types/employer-application';

>>>>>>> 5c94f459
type Props = {
  index: number;
  onSave: () => void;
};

const AccordionActionButtons: React.FC<Props> = ({ index, onSave }: Props) => {
  const { t } = useTranslation();
  const {
    formState: { isSubmitting },
    getValues,
  } = useFormContext<Application>();
  const { isLoading, updateApplication, removeEmployment } =
    useApplicationApi();

  const { removeFromStorage } = useAccordionStateLocalStorage(index);

  const update = React.useCallback(() => {
    onSave();
    updateApplication(getValues());
  }, [onSave, updateApplication, getValues]);

  const remove = React.useCallback(() => {
    removeFromStorage();
    removeEmployment(getValues(), index);
  }, [removeFromStorage, removeEmployment, getValues, index]);

  const validate = useValidateEmployment(index, { onSuccess: update });

  return (
    <>
      <$GridCell justifySelf="start">
        <Button
          variant="secondary"
          theme="black"
          data-testid={`update-employment-${index}`}
          onClick={validate}
          disabled={isLoading || isSubmitting}
        >
          {t(`common:application.step2.save_employment`)}
        </Button>
      </$GridCell>
      <$GridCell justifySelf="end">
        <Button
          variant="supplementary"
          theme="black"
          data-testid={`remove-employment-${index}`}
          iconLeft={<IconTrash />}
          onClick={remove}
          disabled={isLoading || isSubmitting}
        >
          {t(`common:application.step2.remove_employment`)}
        </Button>
      </$GridCell>
    </>
  );
};

export default AccordionActionButtons;<|MERGE_RESOLUTION|>--- conflicted
+++ resolved
@@ -6,15 +6,8 @@
 import React from 'react';
 import { useFormContext } from 'react-hook-form';
 import { $GridCell } from 'shared/components/forms/section/FormSection.sc';
-<<<<<<< HEAD
 import Application from 'shared/types/application-form-data';
 
-import { $SupplementaryButton } from './EmploymentAccordion.sc';
-
-=======
-import Application from 'shared/types/employer-application';
-
->>>>>>> 5c94f459
 type Props = {
   index: number;
   onSave: () => void;
