--- conflicted
+++ resolved
@@ -19,11 +19,6 @@
   return (
     <$ButtonSection columns={1}>
       <$GridCell>
-<<<<<<< HEAD
-        <$PrimaryButton data-testid="add-employment" onClick={addNewEmployment}>
-          {t(`common:application.step2.add_employment`)}
-        </$PrimaryButton>
-=======
         <Button
           theme="coat"
           data-testid="add-employment"
@@ -31,7 +26,6 @@
         >
           {t(`common:application.step2.add_employment`)}
         </Button>
->>>>>>> 5c94f459
       </$GridCell>
     </$ButtonSection>
   );
