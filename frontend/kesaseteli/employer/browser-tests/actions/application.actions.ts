--- conflicted
+++ resolved
@@ -12,11 +12,7 @@
 type UserAndApplicationData = { id: Application['id'] } & ContactPerson &
   SuomiFiData;
 
-<<<<<<< HEAD
-export const loginAndfillEmployerForm = async (
-=======
 export const loginAndfillStep1Form = async (
->>>>>>> e65a7a64
   t: TestController
 ): Promise<UserAndApplicationData> => {
   const urlUtils = getUrlUtils(t);
@@ -34,34 +30,18 @@
     );
     await companyTable.expectations.isCompanyDataPresent();
   }
-<<<<<<< HEAD
-  const employerForm = await applicationPageComponents.employerForm();
-  const employerFormData = fakeContactPerson();
+  const step1 = await applicationPageComponents.step1();
+  const contactPerson = fakeContactPerson();
   const {
     contact_person_name,
     contact_person_email,
     street_address,
     contact_person_phone_number,
-  } = employerFormData;
-  await employerForm.actions.fillContactPersonName(contact_person_name);
-  await employerForm.actions.fillContactPersonEmail(contact_person_email);
-  await employerForm.actions.fillStreetAddress(street_address);
-  await employerForm.actions.fillContactPersonPhone(
-    contact_person_phone_number
-  );
-  await employerForm.actions.clickSaveAndContinueButton();
-  return { ...employerFormData, ...suomiFiData, id: applicationId };
-=======
-  const step1 = await applicationPageComponents.step1();
-  const invoicerFormData = fakeInvoicer();
-  const { invoicer_name, invoicer_email, invoicer_phone_number } =
-    invoicerFormData;
-
-  await step1.actions.fillName(invoicer_name);
-  await step1.actions.fillEmail(invoicer_email);
-  await step1.actions.fillPhone(invoicer_phone_number);
+  } = contactPerson;
+  await step1.actions.fillContactPersonName(contact_person_name);
+  await step1.actions.fillContactPersonEmail(contact_person_email);
+  await step1.actions.fillStreetAddress(street_address);
+  await step1.actions.fillContactPersonPhone(contact_person_phone_number);
   await step1.actions.clickSaveAndContinueButton();
-
-  return { ...invoicerFormData, ...suomiFiData, id: applicationId };
->>>>>>> e65a7a64
+  return { ...contactPerson, ...suomiFiData, id: applicationId };
 };