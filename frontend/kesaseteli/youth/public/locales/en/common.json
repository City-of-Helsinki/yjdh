{
  "appName": "ENG Nuorten kesäseteli",
  "header": {
    "linkSkipToContent": "Skip to content",
    "menuToggleAriaLabel": "Menu"
  },
  "errorPage": {
    "title": "An unexpected error occured",
    "message": "Something went wrong. Refreshing the page might help.",
    "retry": "Reload the page again",
    "logout": "Log out"
  },
  "404Page": {
    "pageNotFoundLabel": "Page was not found",
    "pageNotFoundContent": "Oh no, something went wrong. Try to enter the application <lnk>here</lnk>, through the front page"
  },
  "footer": {
    "copyrightText": "City of Helsinki",
    "allRightsReservedText": "All rights reserved",
    "backToTop": "Back to top",
    "registerInformation": "ENG Rekisteriseloste ",
    "registerInformationLink": "https://www.hel.fi/static/liitteet-2019/Kaupunginkanslia/Rekisteriselosteet/Kuva/Youth%20services%20summer%20job%20voucher%20data%20file.pdf",
    "jobOpenings": "ENG Avoimet työpaikat (Only in finnish)",
    "jobOpeningsLink": "https://nuorten.helsinki/avoimet-tyopaikat/",
    "contactUs": "Contact us",
    "contactUsLink": "https://nuorten.helsinki/en/studies-and-work/the-summer-job-voucher/contact-us/",
    "accessibilityStatement": "Accessibility statement",
    "accessibilityStatementLink": "https://www.hel.fi/helsinki/en/administration/information/accessibility/accessibility-statements",
    "information": "Information on the service",
    "informationLink": "https://nuorten.helsinki/en/studies-and-work/the-summer-job-voucher/"
  },
  "languages": {
    "fi": "Suomeksi",
    "sv": "På svenska",
    "en": "In English"
  },
  "termsAndConditionsLink": "https://kesaseteli.fi/en/the-summer-job-voucher/for-employers/",
  "error": {
    "generic": {
      "label": "An unexpected error occurred",
      "text": "Try again later."
    },
    "attachments": {
      "title": "An error occured while uploading the file.",
      "tooBig": "The file is too big.",
      "fileType": "The file type is not allowed."
    }
  },
  "youthApplication": {
    "title": "ENG Rekisteröidy ja saat henkilökohtaisen Kesäsetelin käyttöösi",
    "paragraph_1": "ENG Oman rahan tienaaminen on hauskaa ja helppoa! Kesäseteli on henkilökohtainen ja sen arvo on työnantajalle 325 euroa. Ut enim ad minim veniam, quis nostrud exercitation ullamco laboris nisi ut aliquip ex ea commodo consequat.",
    "form" : {
      "title": "ENG Setelin tiedot",
      "info": "ENG Täytäthän tiedot samalla tavalla kuin kelakortissasi",
      "button": "ENG Lähetä tiedot",
      "first_name" : "ENG Etunimi",
      "last_name": "ENG Sukunimi",
      "social_security_number": "ENG Henkilötunnus",
      "postcode": "ENG Postinumero",
      "schoolsDropdown": "ENG Koulu",
      "schoolsLoading": "ENG Ladataan vaihtoehtoja...",
      "schoolsPlaceholder": "ENG Valitse koulusi listalta",
      "is_unlisted_school": "ENG Koulua ei löydy listalta",
      "schoolName": "ENG Koulun nimi",
      "schoolNamePlaceholder": "ENG Esim. Merilahden Peruskoulu",
      "email": "ENG Sähköpostiosoite",
      "phone_number": "ENG Puhelinnumero",
      "termsAndConditions": "I have read and accept the <a>terms of use</a>.",
      "termsAndConditionsLink": "https://kesaseteli.fi/en/the-summer-job-voucher/for-employers/",
      "sendButton": "ENG Lähetä tiedot",
      "requiredInfo": "ENG Kaikki * merkityt kentät ovat pakollisia. Lorem ipsum dolor sit amet, consectetur adipisicing elit, sed do eiusmod tempor incididunt ut labore et dolore magna aliqua. Ut enim ad minim veniam, quis nostrud exercitation ullamco laboris nisi ut aliquip ex ea commodo consequat."
    }
  },
  "errors": {
    "required": "Information is missing or is incorrect",
    "maxLength": "The information you entered is too long",
    "pattern": "The information you entered is in an incorrect format",
    "validate": "The information you entered is in an incorrect format"
  },
  "assistive": {
    "toggleMenu": "ENG Avaa valikko"
  },
  "thankyouPage" : {
    "title": "Thank You!",
    "notificationTitle": "ENG Hienoa! Olet lähettänyt tietosi kesäsetelijärjestelmään",
    "notificationMessage": "ENG Huom! saat sähköpostiisi aktivointilinkin, joka täytyy aktivoida {{ expirationHours }} tunnin kuluessa",
    "goToFrontendPage": "ENG Kesäseteli etusivulle"
  },
<<<<<<< HEAD
  "activationErrorPage" : {
    "goToFrontendPage": "ENG Tarkista tiedot ja lähetä uudelleen"
  },
  "emailInUsePage" : {
    "title": "ENG Hups! Sähköposti on jo käytössä.",
    "notificationMessage": "ENG Jos kyeessä on virhe, odota {{ expirationHours }} tuntia ja yritä uudelleen."
  },
  "alreadyAssignedPage" : {
    "title": "ENG Hups! Antamallasi tiedoilla on jo myönnetty kesäseteli.",
    "notificationMessage": "ENG Kesäseteli on lähetetty sähköpostiin, jonka olet antanut edellisellä hakemuksella."
  },
  "expiredPage" : {
    "title": "ENG Hups! Vahvistuslinkki on vanhentunut.",
    "notificationMessage": "ENG Ikävä kyllä rekisteröinnin vahvistukseen on kulunut yli {{ expirationHours }} tuntia. Täytäthän rekisteröintikomakkeen uudelleen.",
    "goToFrontendPage": "ENG Rekisteröidy ja lähetä kesäseteli uudelleen"
  },
  "alreadyActivatedPage" : {
    "title": "ENG Hups! Vahvistuslinkki on jo aktivoitu.",
    "notificationMessage": "ENG Kesäseteli on lähetetty sähköpostiisi.",
    "goToFrontendPage": "ENG Rekisteröidy ja lähetä kesäseteli uudelleen"
=======
  "activatedPage" : {
    "title": "ENG Kesäsetelisi on nyt aktivoitu",
    "notificationTitle": "ENG Vahvistus onnistui",
    "notificationMessage": "ENG Lorem ipsum dolor sit amet, consectetur adipisicing elit, sed do eiusmod tempor incididunt ut labore et dolore magna aliqua. Ut enim ad minim veniam, quis nostrud exercitation ullamco laboris nisi ut aliquip ex ea commodo consequat.",
    "paragraph_1": "ENG Lorem ipsum dolor sit amet, consectetur adipisicing elit, sed do eiusmod tempor incididunt ut labore et dolore magna aliqua. Ut enim ad minim veniam, quis nostrud exercitation ullamco laboris nisi ut aliquip ex ea commodo consequat."
>>>>>>> c311bec7
  }
}<|MERGE_RESOLUTION|>--- conflicted
+++ resolved
@@ -86,7 +86,6 @@
     "notificationMessage": "ENG Huom! saat sähköpostiisi aktivointilinkin, joka täytyy aktivoida {{ expirationHours }} tunnin kuluessa",
     "goToFrontendPage": "ENG Kesäseteli etusivulle"
   },
-<<<<<<< HEAD
   "activationErrorPage" : {
     "goToFrontendPage": "ENG Tarkista tiedot ja lähetä uudelleen"
   },
@@ -98,6 +97,12 @@
     "title": "ENG Hups! Antamallasi tiedoilla on jo myönnetty kesäseteli.",
     "notificationMessage": "ENG Kesäseteli on lähetetty sähköpostiin, jonka olet antanut edellisellä hakemuksella."
   },
+  "activatedPage" : {
+    "title": "ENG Kesäsetelisi on nyt aktivoitu",
+    "notificationTitle": "ENG Vahvistus onnistui",
+    "notificationMessage": "ENG Lorem ipsum dolor sit amet, consectetur adipisicing elit, sed do eiusmod tempor incididunt ut labore et dolore magna aliqua. Ut enim ad minim veniam, quis nostrud exercitation ullamco laboris nisi ut aliquip ex ea commodo consequat.",
+    "paragraph_1": "ENG Lorem ipsum dolor sit amet, consectetur adipisicing elit, sed do eiusmod tempor incididunt ut labore et dolore magna aliqua. Ut enim ad minim veniam, quis nostrud exercitation ullamco laboris nisi ut aliquip ex ea commodo consequat."
+  },
   "expiredPage" : {
     "title": "ENG Hups! Vahvistuslinkki on vanhentunut.",
     "notificationMessage": "ENG Ikävä kyllä rekisteröinnin vahvistukseen on kulunut yli {{ expirationHours }} tuntia. Täytäthän rekisteröintikomakkeen uudelleen.",
@@ -107,12 +112,5 @@
     "title": "ENG Hups! Vahvistuslinkki on jo aktivoitu.",
     "notificationMessage": "ENG Kesäseteli on lähetetty sähköpostiisi.",
     "goToFrontendPage": "ENG Rekisteröidy ja lähetä kesäseteli uudelleen"
-=======
-  "activatedPage" : {
-    "title": "ENG Kesäsetelisi on nyt aktivoitu",
-    "notificationTitle": "ENG Vahvistus onnistui",
-    "notificationMessage": "ENG Lorem ipsum dolor sit amet, consectetur adipisicing elit, sed do eiusmod tempor incididunt ut labore et dolore magna aliqua. Ut enim ad minim veniam, quis nostrud exercitation ullamco laboris nisi ut aliquip ex ea commodo consequat.",
-    "paragraph_1": "ENG Lorem ipsum dolor sit amet, consectetur adipisicing elit, sed do eiusmod tempor incididunt ut labore et dolore magna aliqua. Ut enim ad minim veniam, quis nostrud exercitation ullamco laboris nisi ut aliquip ex ea commodo consequat."
->>>>>>> c311bec7
   }
 }