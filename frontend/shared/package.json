{
  "name": "@frontend/shared",
  "version": "1.0.0",
  "files": [
    "./"
  ],
  "scripts": {
    "lint": "eslint --ext js,ts,tsx src browser-tests",
    "pre-commit": "lint-staged -c ../.lintstagedrc.js",
    "test": "jest",
    "test:staged": "yarn test --watchAll=false --findRelatedTests",
    "test:coverage": "yarn test --verbose --coverage"
  },
  "license": "MIT",
  "dependencies": {
<<<<<<< HEAD
    "@types/react": "^17.0.37",
=======
    "@sentry/browser": "^6.14.3",
    "@types/react": "^17.0.28",
>>>>>>> d9568880
    "@types/react-dom": "^17.0.6",
    "@types/react-table": "^7.7.7",
    "@types/uuid": "^8.3.1",
    "axios": "^0.24.0",
    "cors": "^2.8.5",
    "date-fns": "^2.22.1",
    "dotenv": "^9.0.0",
    "express": "^4.17.1",
    "fast-deep-equal": "^3.1.3",
    "graphql": "^15.0.0",
    "hds-react": "^1.6.0",
    "jsdom": "^19.0.0",
    "lodash": "^4.17.21",
    "next": "^11.1.3",
    "next-i18next": "^10.0.1",
    "path-browserify": "^1.0.1",
    "react": "^17.0.2",
    "react-dom": "^17.0.2",
    "react-hook-form": "^7.19.5",
    "react-i18next": "^11.11.0",
    "react-loading-skeleton": "^3.0.1",
    "react-table": "^7.7.0",
    "react-toastify": "^8.0.3",
    "styled-components": "^5.3.1",
    "typescript": "^4.4.3",
    "uuid": "^8.3.2"
  },
  "devDependencies": {
    "eslint-config-adjunct": "^4.11.1",
<<<<<<< HEAD
    "react-query": "^3.34.0"
=======
    "react-query": "^3.33.4"
>>>>>>> d9568880
  }
}<|MERGE_RESOLUTION|>--- conflicted
+++ resolved
@@ -13,12 +13,8 @@
   },
   "license": "MIT",
   "dependencies": {
-<<<<<<< HEAD
+    "@sentry/browser": "^6.14.3",
     "@types/react": "^17.0.37",
-=======
-    "@sentry/browser": "^6.14.3",
-    "@types/react": "^17.0.28",
->>>>>>> d9568880
     "@types/react-dom": "^17.0.6",
     "@types/react-table": "^7.7.7",
     "@types/uuid": "^8.3.1",
@@ -48,10 +44,6 @@
   },
   "devDependencies": {
     "eslint-config-adjunct": "^4.11.1",
-<<<<<<< HEAD
     "react-query": "^3.34.0"
-=======
-    "react-query": "^3.33.4"
->>>>>>> d9568880
   }
 }