import styled, { DefaultTheme } from 'styled-components';

export type HeadingProps = {
  size?: keyof DefaultTheme['fontSize']['heading'];
  header?: string;
  loading?: boolean;
  loadingText?: string;
  loadingFinishedText?: string;
  tooltip?: string;
<<<<<<< HEAD
  as?: 'h1' | 'h2' | 'h3' | 'div';
=======
  as?: 'h1' | 'h2' | 'h3' | 'h4';
>>>>>>> 53d30e4a
};

export const $Header = styled.h1<HeadingProps>`
  ${(props) =>
    props.size ? `font-size: ${props.theme.fontSize.heading[props.size]};` : ''}
  display: flex;
  align-items: center;
  gap: ${(props) => props.theme.spacing.s};
  font-weight: 500;
`;<|MERGE_RESOLUTION|>--- conflicted
+++ resolved
@@ -7,11 +7,7 @@
   loadingText?: string;
   loadingFinishedText?: string;
   tooltip?: string;
-<<<<<<< HEAD
-  as?: 'h1' | 'h2' | 'h3' | 'div';
-=======
-  as?: 'h1' | 'h2' | 'h3' | 'h4';
->>>>>>> 53d30e4a
+  as?: 'h1' | 'h2' | 'h3' | 'h4' | 'div';
 };
 
 export const $Header = styled.h1<HeadingProps>`
