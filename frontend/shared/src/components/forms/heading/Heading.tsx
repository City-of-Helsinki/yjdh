import { LoadingSpinner, Tooltip } from 'hds-react';
import * as React from 'react';

import { $Header, HeadingProps } from './Heading.sc';

const Heading: React.FC<HeadingProps> = ({
  as,
<<<<<<< HEAD
  size = 'l',
=======
  size = 'm',
>>>>>>> 9c100a47
  header,
  loading,
  tooltip,
}) => (
  <$Header size={size} as={as}>
    {header}
    {tooltip && <Tooltip>{tooltip}</Tooltip>}
    {loading && <LoadingSpinner small />}
  </$Header>
);

export default Heading;<|MERGE_RESOLUTION|>--- conflicted
+++ resolved
@@ -5,11 +5,7 @@
 
 const Heading: React.FC<HeadingProps> = ({
   as,
-<<<<<<< HEAD
-  size = 'l',
-=======
   size = 'm',
->>>>>>> 9c100a47
   header,
   loading,
   tooltip,
