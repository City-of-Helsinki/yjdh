--- conflicted
+++ resolved
@@ -14,19 +14,11 @@
   header,
   action,
   withoutDivider = false,
-<<<<<<< HEAD
-  'padding-bottom': paddingBottom = true,
-  role,
-  ...rest
-}) => (
-  <$Section padding-bottom={paddingBottom}>
-=======
   paddingBottom = true,
   role,
   ...rest
 }) => (
   <$Section paddingBottom={paddingBottom}>
->>>>>>> 9c100a47
     {action && <$Action>{action}</$Action>}
     {header && <Heading header={header} {...rest} />}
     {children && (
