import { useTranslation } from 'next-i18next';
import * as React from 'react';
import useWizard from 'shared/hooks/useWizard';

import { $StepCircle, $StepContainer, $StepTitle } from './Stepper.sc';

type Props = { title: string; index?: number };

<<<<<<< HEAD
const WizardStep: React.FC<Props> = ({ title, index = 0 }) => {
  const { activeStep, lastCompletedStep, goToStep } = useWizard();
  const lastCompleted = lastCompletedStep ?? activeStep - 1;
  const isActive = index <= lastCompleted + 1;
=======
const WizardStep: React.FC<Props> = ({ title, index = 0, lastVisitedStep }) => {
  const { t } = useTranslation();
  const { activeStep, goToPreviousStep, goToNextStep } = useWizard();
  const isActive = index < (lastVisitedStep ?? activeStep + 1);
>>>>>>> 8180e7c4

  const goToIndexStep = (): void => {
    if (index <= lastCompleted + 1) {
      void goToStep(index);
    }
  };

  return (
<<<<<<< HEAD
    <$StepContainer onClick={goToIndexStep} isActive={isActive}>
=======
    <$StepContainer
      onClick={goToStep}
      isActive={isActive}
      role="button"
      aria-disabled={!isActive}
      aria-label={`${t('common:application.wizardStepButton')} ${t(
        `common:application.step${index + 1}.header`
      )}`}
      tabIndex={0}
      onKeyPress={(event) => {
        if (event.key === 'Enter' || event.key === ' ') {
          goToStep();
        }
      }}
    >
>>>>>>> 8180e7c4
      <$StepCircle isActive={isActive}>{index + 1}</$StepCircle>
      <$StepTitle isActive={isActive}>{title}</$StepTitle>
    </$StepContainer>
  );
};

export default WizardStep;<|MERGE_RESOLUTION|>--- conflicted
+++ resolved
@@ -6,17 +6,11 @@
 
 type Props = { title: string; index?: number };
 
-<<<<<<< HEAD
 const WizardStep: React.FC<Props> = ({ title, index = 0 }) => {
+  const { t } = useTranslation();
   const { activeStep, lastCompletedStep, goToStep } = useWizard();
   const lastCompleted = lastCompletedStep ?? activeStep - 1;
   const isActive = index <= lastCompleted + 1;
-=======
-const WizardStep: React.FC<Props> = ({ title, index = 0, lastVisitedStep }) => {
-  const { t } = useTranslation();
-  const { activeStep, goToPreviousStep, goToNextStep } = useWizard();
-  const isActive = index < (lastVisitedStep ?? activeStep + 1);
->>>>>>> 8180e7c4
 
   const goToIndexStep = (): void => {
     if (index <= lastCompleted + 1) {
@@ -25,11 +19,8 @@
   };
 
   return (
-<<<<<<< HEAD
-    <$StepContainer onClick={goToIndexStep} isActive={isActive}>
-=======
     <$StepContainer
-      onClick={goToStep}
+      onClick={goToIndexStep}
       isActive={isActive}
       role="button"
       aria-disabled={!isActive}
@@ -39,11 +30,10 @@
       tabIndex={0}
       onKeyPress={(event) => {
         if (event.key === 'Enter' || event.key === ' ') {
-          goToStep();
+          goToIndexStep();
         }
       }}
     >
->>>>>>> 8180e7c4
       <$StepCircle isActive={isActive}>{index + 1}</$StepCircle>
       <$StepTitle isActive={isActive}>{title}</$StepTitle>
     </$StepContainer>
