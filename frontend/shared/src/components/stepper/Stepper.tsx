--- conflicted
+++ resolved
@@ -18,11 +18,4 @@
   </$StepsContainer>
 );
 
-<<<<<<< HEAD
-Stepper.defaultProps = {
-  activeStep: 1,
-};
-
-=======
->>>>>>> b7acde08
 export default Stepper;