from django.conf import settings
from django.contrib import admin
from django.http import HttpResponse
from django.urls import include, path
from django.views.decorators.http import require_GET
from rest_framework import routers

from events.api.v1 import views as event_views
from tet.views import UserInfoView

router = routers.DefaultRouter()
router.register(r"events", event_views.JobPostingsViewSet, basename="jobpostings")

urlpatterns = [
    path("v1/", include((router.urls, "v1"), namespace="v1")),
    path("v1/events/<pk>/publish/", event_views.PublishTetPostingView.as_view()),
    path("userinfo/", UserInfoView.as_view(), name="userinfo"),
    path("oidc/", include("shared.oidc.urls")),
<<<<<<< HEAD
    path("admin/", admin.site.urls),
]

if not settings.NEXT_PUBLIC_MOCK_FLAG:
    urlpatterns += [path("oauth2/", include("shared.azure_adfs.urls"))]
else:
    from tet.mock_views import MockLoginView, MockLogoutView

    urlpatterns += [
        path(
            "oauth2/login",
            MockLoginView.as_view(),
            name="adfs_login",
        ),
        path(
            "oauth2/logout",
            MockLogoutView.as_view(),
            name="adfs_logout",
        ),
    ]
=======
    path("oauth2/", include("shared.azure_adfs.urls")),
]

if settings.ENABLE_ADMIN:
    urlpatterns.append(path("admin/", admin.site.urls))
>>>>>>> 52f592c2


@require_GET
def healthz_handler(*args, **kwargs):
    return HttpResponse(status=200)


@require_GET
def readiness_handler(*args, **kwargs):
    return HttpResponse(status=200)


urlpatterns += [path("healthz", healthz_handler), path("readiness", readiness_handler)]<|MERGE_RESOLUTION|>--- conflicted
+++ resolved
@@ -16,8 +16,6 @@
     path("v1/events/<pk>/publish/", event_views.PublishTetPostingView.as_view()),
     path("userinfo/", UserInfoView.as_view(), name="userinfo"),
     path("oidc/", include("shared.oidc.urls")),
-<<<<<<< HEAD
-    path("admin/", admin.site.urls),
 ]
 
 if not settings.NEXT_PUBLIC_MOCK_FLAG:
@@ -37,13 +35,10 @@
             name="adfs_logout",
         ),
     ]
-=======
-    path("oauth2/", include("shared.azure_adfs.urls")),
-]
+
 
 if settings.ENABLE_ADMIN:
     urlpatterns.append(path("admin/", admin.site.urls))
->>>>>>> 52f592c2
 
 
 @require_GET
