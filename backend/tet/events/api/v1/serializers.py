from rest_framework.serializers import (
    CharField,
    DictField,
    EmailField,
    ListField,
    Serializer,
    URLField,
)


class CustomDataSerializer(Serializer):
    spots = CharField(max_length=3)
    org_name = CharField(max_length=250)
<<<<<<< HEAD
    contact_email = EmailField()
    contact_phone = CharField(max_length=30)
    contact_last_name = CharField(max_length=250)
    contact_first_name = CharField(max_length=250)
    website_url = URLField(max_length=2048, allow_blank=True)
=======
    contact_email = EmailField(allow_blank=True)
    contact_phone = CharField(max_length=30, allow_blank=True)
    contact_last_name = CharField(max_length=250, allow_blank=True)
    contact_first_name = CharField(max_length=250, allow_blank=True)
>>>>>>> 1f5691b9


class TetUpsertEventSerializer(Serializer):
    name = DictField(child=CharField(max_length=200))
    description = DictField(
        child=CharField(max_length=3000, allow_blank=True), allow_empty=True
    )
    location = DictField(child=URLField())
    keywords = ListField(child=DictField(child=URLField()), min_length=0, max_length=30)
    start_time = CharField(max_length=30, allow_null=True)
    end_time = CharField(max_length=30, allow_null=True)
    date_published = CharField(max_length=30, allow_null=True)
    publication_status = CharField(max_length=30, allow_null=True, required=False)
    custom_data = CustomDataSerializer()
    in_language = ListField(
        child=DictField(child=URLField()), min_length=0, max_length=30
    )<|MERGE_RESOLUTION|>--- conflicted
+++ resolved
@@ -11,18 +11,11 @@
 class CustomDataSerializer(Serializer):
     spots = CharField(max_length=3)
     org_name = CharField(max_length=250)
-<<<<<<< HEAD
-    contact_email = EmailField()
-    contact_phone = CharField(max_length=30)
-    contact_last_name = CharField(max_length=250)
-    contact_first_name = CharField(max_length=250)
-    website_url = URLField(max_length=2048, allow_blank=True)
-=======
     contact_email = EmailField(allow_blank=True)
     contact_phone = CharField(max_length=30, allow_blank=True)
     contact_last_name = CharField(max_length=250, allow_blank=True)
     contact_first_name = CharField(max_length=250, allow_blank=True)
->>>>>>> 1f5691b9
+    website_url = URLField(max_length=2048, allow_blank=True)
 
 
 class TetUpsertEventSerializer(Serializer):
