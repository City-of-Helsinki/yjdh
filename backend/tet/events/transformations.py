import unicodedata

from django.http import HttpRequest

from events.utils import (
    get_business_id,
    get_organization_name,
    PROVIDER_BUSINESS_ID_FIELD,
    PROVIDER_NAME_FIELD,
)

EVENT_BASE_DATA = {
    "offers": [
        {
            "is_free": True,
            "price": {"fi": "", "sv": "", "en": ""},
            "description": {"fi": "", "sv": "", "en": ""},
            "info_url": None,
        }
    ],
}

CREATE_EVENT_BASE_DATA = {
    "event_status": "EventScheduled",
    "type_id": "General",
    "data_source": "tet",
    "in_language": [{"@id": "http://localhost:8080/v1/language/fi/"}],
}


def _new_from(obj, keys):
    new = {}
    for key in keys:
        new[key] = obj[key]
    return new


def _shorten_description(descobj):
    shortened_obj = {}
    for lang in descobj.keys():
        desc = descobj[lang]
        if len(desc) <= 125:
            shortened_obj[lang] = desc
        else:
            shortened_obj[
                lang
            ] = f"{desc[:125]}{unicodedata.lookup('Horizontal ellipsis')}"

    return shortened_obj


def _set_event_owner(event, request):
    user = request.user

    if user.is_staff:
        if user.email:
            event["custom_data"]["editor_email"] = user.email
        # In TET settings we specify `USERNAME_CLAIM = "oid"`, which sets the user's object identifier as
        # Django username. This is added to provide "event ownership info" in case user.email is empty.
        event["custom_data"]["editor_oid"] = user.username

        event["provider"] = {
            PROVIDER_NAME_FIELD: get_organization_name(request),
        }
    else:  # user is logged in via suomi.fi
        event["provider"] = {
            PROVIDER_NAME_FIELD: get_organization_name(request),
            PROVIDER_BUSINESS_ID_FIELD: get_business_id(request),
        }


def enrich_create_event(event, publisher, request: HttpRequest):
    event.update(EVENT_BASE_DATA)
    event.update(CREATE_EVENT_BASE_DATA)

    if "publication_status" not in event or event["publication_status"] is None:
        event["publication_status"] = "draft"

    event["publisher"] = publisher
    event["short_description"] = _shorten_description(event["description"])

    _set_event_owner(event, request)

    return event


def enrich_update_event(event, request):
    event.update(EVENT_BASE_DATA)
    event["short_description"] = _shorten_description(event["description"])

    _set_event_owner(event, request)

    # Not sure why it resets publication status from draft to public without the following line
    # This is not a problem because we keep the two in sync
    # publication_status is what decides whether the event is shown in Youth UI
    event["publication_status"] = "public" if event["date_published"] else "draft"
    return event


def reduce_get_event(event):
    tetevent = _new_from(
        event,
        (
            "id",
            "name",
            "description",
            "location",
            "keywords",
            "date_published",
            "start_time",
            "end_time",
            "custom_data",
            "publication_status",
            "in_language",
<<<<<<< HEAD
            "images",
=======
            "provider",
>>>>>>> 8e59b81e
        ),
    )

    return tetevent<|MERGE_RESOLUTION|>--- conflicted
+++ resolved
@@ -112,11 +112,8 @@
             "custom_data",
             "publication_status",
             "in_language",
-<<<<<<< HEAD
             "images",
-=======
             "provider",
->>>>>>> 8e59b81e
         ),
     )
 
