--- conflicted
+++ resolved
@@ -69,12 +69,8 @@
     path("v1/company/", GetUsersOrganizationView.as_view()),
     path("v1/company/search/<str:name>/", SearchOrganisationsView.as_view()),
     path("v1/company/get/<str:business_id>/", GetOrganisationByIdView.as_view()),
-<<<<<<< HEAD
     path("v1/users/me/", CurrentUserView.as_view(), name="users-me"),
-=======
-    path("v1/users/me/", CurrentUserView.as_view()),
     path("v1/users/options/", UserOptionsView.as_view()),
->>>>>>> 002d87a2
     path(
         "v1/handlerapplications/<str:application_id>/review/", ReviewStateView.as_view()
     ),
